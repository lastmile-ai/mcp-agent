--- conflicted
+++ resolved
@@ -37,11 +37,7 @@
 
 Two types of secrets are supported:
 
-<<<<<<< HEAD
-1. **Deployment Secrets**:
-=======
 1. **Developer Secrets**:
->>>>>>> 78dd3a02
 
    - Used for secrets that are provided by developers when deploying an app
    - Values are known at deployment time and will be accessible at runtime on the deployed app
