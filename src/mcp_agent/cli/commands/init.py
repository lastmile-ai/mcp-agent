"""
Project scaffolding: mcp-agent init (scaffold minimal version or copy curated examples).
"""

from __future__ import annotations

import shutil
from pathlib import Path
from importlib import resources
from importlib.resources import files as _pkg_files

import typer
from rich.console import Console
from rich.prompt import Confirm, Prompt
from rich.table import Table

app = typer.Typer(help="Scaffold a new mcp-agent project")
console = Console()
err_console = Console(stderr=True)

# Path to repository examples
EXAMPLE_ROOT = Path(__file__).parents[4] / "examples"


def _load_template(template_name: str) -> str:
    """Load a template file from the data/templates directory."""
    try:
        with (
            resources.files("mcp_agent.data.templates")
            .joinpath(template_name)
            .open() as file
        ):
            return file.read()
    except Exception as e:
        console.print(f"[red]Error loading template {template_name}: {e}[/red]")
        return ""


def _write(path: Path, content: str, force: bool) -> bool:
    """Write content to a file with optional overwrite confirmation."""
    if path.exists() and not force:
        if not Confirm.ask(f"{path} exists. Overwrite?", default=False):
            return False

    try:
        path.write_text(content, encoding="utf-8")
        console.print(f"[green]Created[/green] {path}")
        return True
    except Exception as e:
        console.print(f"[red]Error writing {path}: {e}[/red]")
        return False


def _write_readme(dir_path: Path, content: str, force: bool) -> str | None:
    """Create a README file with fallback naming if a README already exists.

    Returns the filename created, or None if it could not be written (in which case
    the content is printed to console as a fallback).
    """
    candidates = [
        "README.md",
        "README.mcp-agent.md",
        "README.mcp.md",
    ]
    # Add numeric fallbacks
    candidates += [f"README.{i}.md" for i in range(1, 6)]

    for name in candidates:
        path = dir_path / name
        if not path.exists() or force:
            ok = _write(path, content, force)
            if ok:
                return name
    # Fallback: print content to console if we couldn't write any variant
    console.print(
        "\n[yellow]A README already exists and could not be overwritten.[/yellow]"
    )
    console.print("[bold]Suggested README contents:[/bold]\n")
    console.print(content)
    return None


<<<<<<< HEAD
def write_requirements(dir_path: Path, content: str, force: bool) -> str | None:
    """Create a requirements.txt file with fallback logging if one already exists.

    Returns the filename created, or None if it could not be written (in which case
    the content is printed to console as a fallback).
    """
    path = dir_path / "requirements.txt"
    if not path.exists() or force:
        ok = _write(path, content, force)
        if ok:
            return "requirements.txt"
    # Fallback: print content to console if we couldn't write the file
    console.print(
        "\n[yellow]A requirements.txt already exists and could not be overwritten.[/yellow]"
    )
    console.print("[bold]Suggested requirements.txt contents:[/bold]\n")
    console.print(content)
    return None
=======
def _copy_tree(src: Path, dst: Path, force: bool) -> int:
    """Copy a directory tree from src to dst.

    Returns 1 on success, 0 on failure.
    """
    if not src.exists():
        err_console.print(f"[red]Source not found: {src}[/red]")
        return 0
    try:
        if dst.exists():
            if force:
                shutil.rmtree(dst)
            else:
                return 0
        shutil.copytree(src, dst)
        return 1
    except Exception as e:
        err_console.print(f"[red]Error copying tree: {e}[/red]")
        return 0


def _copy_pkg_tree(pkg_rel: str, dst: Path, force: bool) -> int:
    """Copy packaged examples from mcp_agent.data/examples/<pkg_rel> into dst.

    Uses importlib.resources to locate files installed with the package.
    Returns 1 on success, 0 on failure.
    """
    try:
        root = (
            _pkg_files("mcp_agent")
            .joinpath("data")
            .joinpath("examples")
            .joinpath(pkg_rel)
        )
    except Exception:
        return 0
    if not root.exists():
        return 0

    # Mirror directory tree
    def _copy_any(node, target: Path):
        if node.is_dir():
            target.mkdir(parents=True, exist_ok=True)
            for child in node.iterdir():
                _copy_any(child, target / child.name)
        else:
            if target.exists() and not force:
                return
            with node.open("rb") as rf:
                data = rf.read()
            target.parent.mkdir(parents=True, exist_ok=True)
            with open(target, "wb") as wf:
                wf.write(data)

    _copy_any(root, dst)
    return 1
>>>>>>> bd97817d


@app.callback(invoke_without_command=True)
def init(
    ctx: typer.Context,
    dir: Path = typer.Option(Path("."), "--dir", "-d", help="Target directory"),
    template: str = typer.Option("basic", "--template", "-t", help="Template to use"),
    quickstart: str = typer.Option(None, "--quickstart", help="Quickstart mode: copy example without config files"),
    force: bool = typer.Option(False, "--force", "-f", help="Overwrite existing files"),
    no_gitignore: bool = typer.Option(
        False, "--no-gitignore", help="Skip creating .gitignore"
    ),
    list_templates: bool = typer.Option(
        False, "--list", "-l", help="List available templates"
    ),
) -> None:
    """Initialize a new MCP-Agent project with configuration and example files.

    Use --template for full project initialization with config files.
    Use --quickstart for copying examples only."""

    # Available templates with descriptions
    # Organized into scaffolding templates and full example templates
    scaffolding_templates = {
        "basic": "Simple agent with filesystem and fetch capabilities",
        "server": "MCP server with workflow and parallel agents",
        "token": "Token counting example with monitoring",
        "factory": "Agent factory with router-based selection",
        "minimal": "Minimal configuration files only",
    }

    example_templates = {
        "workflow": "Workflow examples (from examples/workflows)",
        "researcher": "MCP researcher use case (from examples/usecases/mcp_researcher)",
        "data-analysis": "Financial data analysis example",
        "state-transfer": "Workflow router with state transfer",
        "mcp-basic-agent": "Basic MCP agent example",
        "token-counter": "Token counting with monitoring",
        "agent-factory": "Agent factory pattern",
        "basic-agent-server": "Basic agent server (asyncio)",
        "reference-agent-server": "Reference agent server implementation",
        "elicitation": "Elicitation server example",
        "sampling": "Sampling server example",
        "notifications": "Notifications server example",
    }

    templates = {**scaffolding_templates, **example_templates}

    if list_templates:
        console.print("\n[bold]Available Templates:[/bold]\n")

        # Templates table
        console.print("[bold cyan]Templates:[/bold cyan]")
        console.print("[dim]Creates minimal project structure with config files[/dim]\n")
        table1 = Table(show_header=True, header_style="cyan")
        table1.add_column("Template", style="green")
        table1.add_column("Description")
        for name, desc in scaffolding_templates.items():
            table1.add_row(name, desc)
        console.print(table1)

        # Quickstart templates table
        console.print("\n[bold cyan]Quickstart Templates:[/bold cyan]")
        console.print("[dim]Copies complete example projects[/dim]\n")
        table2 = Table(show_header=True, header_style="cyan")
        table2.add_column("Template", style="green")
        table2.add_column("Description")
        for name, desc in example_templates.items():
            table2.add_row(name, desc)
        console.print(table2)

        console.print("\n[dim]Use: mcp-agent init --template <name>[/dim]")
        return

    if ctx.invoked_subcommand:
        return

    if quickstart:
        if quickstart not in example_templates:
            console.print(f"[red]Unknown quickstart example: {quickstart}[/red]")
            console.print(f"Available examples: {', '.join(example_templates.keys())}")
            console.print("[dim]Use --list to see all available templates[/dim]")
            raise typer.Exit(1)

        example_map = {
            "workflow": (EXAMPLE_ROOT / "workflows", "workflow"),
            "researcher": (EXAMPLE_ROOT / "usecases" / "mcp_researcher", "researcher"),
            "data-analysis": (EXAMPLE_ROOT / "usecases" / "mcp_financial_analyzer", "data-analysis"),
            "state-transfer": (EXAMPLE_ROOT / "workflows" / "workflow_router", "state-transfer"),
            "basic-agent-server": (EXAMPLE_ROOT / "mcp_agent_server" / "asyncio", "basic_agent_server"),
            "mcp-basic-agent": (None, "mcp_basic_agent", "basic/mcp_basic_agent"),
            "token-counter": (None, "token_counter", "basic/token_counter"),
            "agent-factory": (None, "agent_factory", "basic/agent_factory"),
            "reference-agent-server": (None, "reference_agent_server", "mcp_agent_server/reference"),
            "elicitation": (None, "elicitation", "mcp_agent_server/elicitation"),
            "sampling": (None, "sampling", "mcp_agent_server/sampling"),
            "notifications": (None, "notifications", "mcp_agent_server/notifications"),
            "hello-world": (EXAMPLE_ROOT / "cloud" / "hello_world", "hello_world"),
            "mcp": (EXAMPLE_ROOT / "cloud" / "mcp", "mcp"),
            "temporal": (EXAMPLE_ROOT / "cloud" / "temporal", "temporal"),
            "chatgpt-app": (EXAMPLE_ROOT / "cloud" / "chatgpt_app", "chatgpt_app"),
        }

        mapping = example_map.get(quickstart)
        if not mapping:
            console.print(f"[red]Quickstart example '{quickstart}' not found[/red]")
            raise typer.Exit(1)

        base_dir = dir.resolve()
        base_dir.mkdir(parents=True, exist_ok=True)

        if len(mapping) == 3:
            _, dst_name, pkg_rel = mapping
            dst = base_dir / dst_name
            copied = _copy_pkg_tree(pkg_rel, dst, force)
            if not copied:
                src = EXAMPLE_ROOT / pkg_rel.replace("/", "_")
                if src.exists():
                    copied = _copy_tree(src, dst, force)
        else:
            src, dst_name = mapping
            dst = base_dir / dst_name
            copied = _copy_tree(src, dst, force)

        if copied:
            console.print(f"Copied {copied} set(s) to {dst}")
        else:
            console.print(f"[yellow]Could not copy '{quickstart}' - destination may already exist[/yellow]")
            console.print("Use --force to overwrite")

        return

    if template not in templates:
        console.print(f"[red]Unknown template: {template}[/red]")
        console.print(f"Available templates: {', '.join(templates.keys())}")
        console.print("[dim]Use --list to see template descriptions[/dim]")
        raise typer.Exit(1)

    dir = dir.resolve()
    dir.mkdir(parents=True, exist_ok=True)

    console.print("\n[bold]Initializing MCP-Agent project[/bold]")
    console.print(f"Directory: [cyan]{dir}[/cyan]")
    console.print(f"Template: [cyan]{template}[/cyan] - {templates[template]}\n")

    files_created = []
    entry_script_name: str | None = None

    # Always create config files
    config_path = dir / "mcp_agent.config.yaml"
    config_content = _load_template("mcp_agent.config.yaml")
    if config_content and _write(config_path, config_content, force):
        files_created.append("mcp_agent.config.yaml")

    # Create secrets file
    secrets_path = dir / "mcp_agent.secrets.yaml"
    secrets_content = _load_template("secrets.yaml")
    if secrets_content and _write(secrets_path, secrets_content, force):
        files_created.append("mcp_agent.secrets.yaml")

    # Create gitignore
    if not no_gitignore:
        gitignore_path = dir / ".gitignore"
        gitignore_content = _load_template("gitignore.template")
        if gitignore_content and _write(gitignore_path, gitignore_content, force):
            files_created.append(".gitignore")

    # Handle example templates (copy from repository or package)
    if template in example_templates:
        # Map template names to their source paths
        # Format: "name": (repo_path, dest_name) for repo examples
        #         "name": (None, dest_name, pkg_rel) for packaged examples
        example_map = {
            "workflow": (EXAMPLE_ROOT / "workflows", "workflow"),
            "researcher": (EXAMPLE_ROOT / "usecases" / "mcp_researcher", "researcher"),
            "data-analysis": (EXAMPLE_ROOT / "usecases" / "mcp_financial_analyzer", "data-analysis"),
            "state-transfer": (EXAMPLE_ROOT / "workflows" / "workflow_router", "state-transfer"),
            "basic-agent-server": (EXAMPLE_ROOT / "mcp_agent_server" / "asyncio", "basic_agent_server"),
            "mcp-basic-agent": (None, "mcp_basic_agent", "basic/mcp_basic_agent"),
            "token-counter": (None, "token_counter", "basic/token_counter"),
            "agent-factory": (None, "agent_factory", "basic/agent_factory"),
            "reference-agent-server": (None, "reference_agent_server", "mcp_agent_server/reference"),
            "elicitation": (None, "elicitation", "mcp_agent_server/elicitation"),
            "sampling": (None, "sampling", "mcp_agent_server/sampling"),
            "notifications": (None, "notifications", "mcp_agent_server/notifications"),
            "hello-world": (EXAMPLE_ROOT / "cloud" / "hello_world", "hello_world"),
            "mcp": (EXAMPLE_ROOT / "cloud" / "mcp", "mcp"),
            "temporal": (EXAMPLE_ROOT / "cloud" / "temporal", "temporal"),
            "chatgpt-app": (EXAMPLE_ROOT / "cloud" / "chatgpt_app", "chatgpt_app"),
        }

        mapping = example_map.get(template)
        if not mapping:
            console.print(f"[red]Example template '{template}' not found[/red]")
            raise typer.Exit(1)

        if len(mapping) == 3:
            _, dst_name, pkg_rel = mapping
            dst = dir / dst_name
            copied = _copy_pkg_tree(pkg_rel, dst, force)
            if not copied:
                src = EXAMPLE_ROOT / pkg_rel.replace("/", "_")
                if src.exists():
                    copied = _copy_tree(src, dst, force)
        else:
            src, dst_name = mapping
            dst = dir / dst_name
            copied = _copy_tree(src, dst, force)

        if copied:
            console.print(f"\n[green]✅ Successfully copied example '{template}'![/green]")
            console.print(f"Created: [cyan]{dst}[/cyan]\n")
            console.print("[bold]Next steps:[/bold]")
            console.print(f"1. cd [cyan]{dst}[/cyan]")
            console.print("2. Review the README for instructions")
            console.print("3. Add your API keys to config/secrets files if needed")
        else:
            console.print(f"[yellow]Example '{template}' could not be copied[/yellow]")
            console.print("The destination may already exist. Use --force to overwrite.")

        return

    if template == "basic":
        # Determine entry script name and handle existing files
        script_name = "main.py"
        script_path = dir / script_name
        agent_content = _load_template("basic_agent.py")

        if agent_content:
            write_force_flag = force
            if script_path.exists() and not force:
                if Confirm.ask(f"{script_path} exists. Overwrite?", default=False):
                    write_force_flag = True
                else:
                    # Ask for an alternate filename and ensure it ends with .py
                    alt_name = Prompt.ask(
                        "Enter a filename to save the agent", default="main.py"
                    )
                    if not alt_name.endswith(".py"):
                        alt_name += ".py"
                    script_name = alt_name
                    script_path = dir / script_name
                    # keep write_force_flag as-is to allow overwrite prompt if needed

            if _write(script_path, agent_content, write_force_flag):
                files_created.append(script_name)
                entry_script_name = script_name
                # Make executable
                try:
                    script_path.chmod(script_path.stat().st_mode | 0o111)
                except Exception:
                    pass

        # No separate agents.yaml needed; agent definitions live in mcp_agent.config.yaml

        # Create README for the basic template
        readme_content = _load_template("README_init.md")
        if readme_content:
            created = _write_readme(dir, readme_content, force)
            if created:
                files_created.append(created)

        # Add basic requirements.txt
        requirements_content = _load_template("requirements.txt")
        if requirements_content:
            created = write_requirements(dir, requirements_content, force)
            if created:
                files_created.append(created)

    elif template == "server":
        server_path = dir / "server.py"
        server_content = _load_template("basic_agent_server.py")
        if server_content and _write(server_path, server_content, force):
            files_created.append("server.py")
            # Make executable
            try:
                server_path.chmod(server_path.stat().st_mode | 0o111)
            except Exception:
                pass

        # README for server template
        readme_content = _load_template("README_init.md")
        if readme_content:
            created = _write_readme(dir, readme_content, force)
            if created:
                files_created.append(created)

    elif template == "token":
        token_path = dir / "token_example.py"
        token_content = _load_template("token_counter.py")
        if token_content and _write(token_path, token_content, force):
            files_created.append("token_example.py")
            # Make executable
            try:
                token_path.chmod(token_path.stat().st_mode | 0o111)
            except Exception:
                pass

        readme_content = _load_template("README_init.md")
        if readme_content:
            created = _write_readme(dir, readme_content, force)
            if created:
                files_created.append(created)

    elif template == "factory":
        factory_path = dir / "factory.py"
        factory_content = _load_template("agent_factory.py")
        if factory_content and _write(factory_path, factory_content, force):
            files_created.append("factory.py")
            # Make executable
            try:
                factory_path.chmod(factory_path.stat().st_mode | 0o111)
            except Exception:
                pass

        # Also create agents.yaml for factory template
        agents_path = dir / "agents.yaml"
        agents_content = _load_template("agents.yaml")
        if agents_content and _write(agents_path, agents_content, force):
            files_created.append("agents.yaml")

        readme_content = _load_template("README_init.md")
        if readme_content:
            created = _write_readme(dir, readme_content, force)
            if created:
                files_created.append(created)

    # Display results
    if files_created:
        console.print("\n[green]✅ Successfully initialized project![/green]")
        console.print(f"Created {len(files_created)} file(s)\n")

        # Template-specific next steps
        console.print("[bold]Next steps:[/bold]")
        console.print("1. Add your API keys to [cyan]mcp_agent.secrets.yaml[/cyan]")
        console.print(
            "   Or set environment variables: OPENAI_API_KEY, ANTHROPIC_API_KEY"
        )
        console.print("2. Review and customize [cyan]mcp_agent.config.yaml[/cyan]")

        if template == "basic":
            run_file = entry_script_name or "main.py"
            console.print(f"3. Run your agent: [cyan]uv run {run_file}[/cyan]")
        elif template == "server":
            console.print("3. Run the server: [cyan]uv run server.py[/cyan]")
            console.print(
                "   Or serve: [cyan]mcp-agent dev serve --script server.py[/cyan]"
            )
        elif template == "token":
            console.print("3. Run the example: [cyan]uv run token_example.py[/cyan]")
            console.print("   Watch token usage in real-time!")
        elif template == "factory":
            console.print("3. Customize agents in [cyan]agents.yaml[/cyan]")
            console.print("4. Run the factory: [cyan]uv run factory.py[/cyan]")
    elif template == "minimal":
        console.print("3. Create your agent script")
        console.print("   See examples: [cyan]mcp-agent init --list[/cyan]")

        console.print(
            "\n[dim]Run [cyan]mcp-agent doctor[/cyan] to check your configuration[/dim]"
        )
        console.print(
            "[dim]Run [cyan]mcp-agent init --list[/cyan] to see all available templates[/dim]"
        )
    else:
        console.print("\n[yellow]No files were created[/yellow]")


@app.command()
def interactive(
    dir: Path = typer.Option(Path("."), "--dir", "-d", help="Target directory"),
) -> None:
    """Interactive project initialization with prompts."""
    console.print("\n[bold cyan]🚀 MCP-Agent Interactive Setup[/bold cyan]\n")

    # Project name
    project_name = Prompt.ask("Project name", default=dir.name)

    # Template selection
    templates = {
        "1": ("basic", "Simple agent with filesystem and fetch"),
        "2": ("server", "MCP server with workflows"),
        "3": ("token", "Token counting with monitoring"),
        "4": ("factory", "Agent factory with routing"),
        "5": ("minimal", "Config files only"),
    }

    console.print("\n[bold]Choose a template:[/bold]")
    for key, (name, desc) in templates.items():
        console.print(f"  {key}. [green]{name}[/green] - {desc}")

    choice = Prompt.ask("\nTemplate", choices=list(templates.keys()), default="1")
    template_name, _ = templates[choice]

    # Provider selection
    console.print("\n[bold]Select AI providers to configure:[/bold]")
    providers = []

    if Confirm.ask("Configure OpenAI?", default=True):
        providers.append("openai")

    if Confirm.ask("Configure Anthropic?", default=True):
        providers.append("anthropic")

    if Confirm.ask("Configure Google?", default=False):
        providers.append("google")

    # MCP servers
    console.print("\n[bold]Select MCP servers to enable:[/bold]")
    servers = []

    if Confirm.ask("Enable filesystem access?", default=True):
        servers.append("filesystem")

    if Confirm.ask("Enable web fetch?", default=True):
        servers.append("fetch")

    if Confirm.ask("Enable GitHub integration?", default=False):
        servers.append("github")

    # Create project
    console.print(f"\n[bold]Creating project '{project_name}'...[/bold]")

    # Use the main init function with selected options
    ctx = typer.Context(init)
    init(
        ctx=ctx,
        dir=dir,
        template=template_name,
        quickstart=None,
        force=False,
        no_gitignore=False,
        list_templates=False,
    )

    # Additional configuration hints
    if "github" in servers:
        console.print(
            "\n[yellow]Note:[/yellow] GitHub server requires GITHUB_PERSONAL_ACCESS_TOKEN"
        )
        console.print("Add it to mcp_agent.secrets.yaml or set as environment variable")

    console.print("\n[green bold]✨ Project setup complete![/green bold]")<|MERGE_RESOLUTION|>--- conflicted
+++ resolved
@@ -80,8 +80,7 @@
     return None
 
 
-<<<<<<< HEAD
-def write_requirements(dir_path: Path, content: str, force: bool) -> str | None:
+def _write_requirements(dir_path: Path, content: str, force: bool) -> str | None:
     """Create a requirements.txt file with fallback logging if one already exists.
 
     Returns the filename created, or None if it could not be written (in which case
@@ -99,7 +98,8 @@
     console.print("[bold]Suggested requirements.txt contents:[/bold]\n")
     console.print(content)
     return None
-=======
+
+
 def _copy_tree(src: Path, dst: Path, force: bool) -> int:
     """Copy a directory tree from src to dst.
 
@@ -156,7 +156,6 @@
 
     _copy_any(root, dst)
     return 1
->>>>>>> bd97817d
 
 
 @app.callback(invoke_without_command=True)
@@ -164,7 +163,9 @@
     ctx: typer.Context,
     dir: Path = typer.Option(Path("."), "--dir", "-d", help="Target directory"),
     template: str = typer.Option("basic", "--template", "-t", help="Template to use"),
-    quickstart: str = typer.Option(None, "--quickstart", help="Quickstart mode: copy example without config files"),
+    quickstart: str = typer.Option(
+        None, "--quickstart", help="Quickstart mode: copy example without config files"
+    ),
     force: bool = typer.Option(False, "--force", "-f", help="Overwrite existing files"),
     no_gitignore: bool = typer.Option(
         False, "--no-gitignore", help="Skip creating .gitignore"
@@ -210,7 +211,9 @@
 
         # Templates table
         console.print("[bold cyan]Templates:[/bold cyan]")
-        console.print("[dim]Creates minimal project structure with config files[/dim]\n")
+        console.print(
+            "[dim]Creates minimal project structure with config files[/dim]\n"
+        )
         table1 = Table(show_header=True, header_style="cyan")
         table1.add_column("Template", style="green")
         table1.add_column("Description")
@@ -244,13 +247,26 @@
         example_map = {
             "workflow": (EXAMPLE_ROOT / "workflows", "workflow"),
             "researcher": (EXAMPLE_ROOT / "usecases" / "mcp_researcher", "researcher"),
-            "data-analysis": (EXAMPLE_ROOT / "usecases" / "mcp_financial_analyzer", "data-analysis"),
-            "state-transfer": (EXAMPLE_ROOT / "workflows" / "workflow_router", "state-transfer"),
-            "basic-agent-server": (EXAMPLE_ROOT / "mcp_agent_server" / "asyncio", "basic_agent_server"),
+            "data-analysis": (
+                EXAMPLE_ROOT / "usecases" / "mcp_financial_analyzer",
+                "data-analysis",
+            ),
+            "state-transfer": (
+                EXAMPLE_ROOT / "workflows" / "workflow_router",
+                "state-transfer",
+            ),
+            "basic-agent-server": (
+                EXAMPLE_ROOT / "mcp_agent_server" / "asyncio",
+                "basic_agent_server",
+            ),
             "mcp-basic-agent": (None, "mcp_basic_agent", "basic/mcp_basic_agent"),
             "token-counter": (None, "token_counter", "basic/token_counter"),
             "agent-factory": (None, "agent_factory", "basic/agent_factory"),
-            "reference-agent-server": (None, "reference_agent_server", "mcp_agent_server/reference"),
+            "reference-agent-server": (
+                None,
+                "reference_agent_server",
+                "mcp_agent_server/reference",
+            ),
             "elicitation": (None, "elicitation", "mcp_agent_server/elicitation"),
             "sampling": (None, "sampling", "mcp_agent_server/sampling"),
             "notifications": (None, "notifications", "mcp_agent_server/notifications"),
@@ -284,7 +300,9 @@
         if copied:
             console.print(f"Copied {copied} set(s) to {dst}")
         else:
-            console.print(f"[yellow]Could not copy '{quickstart}' - destination may already exist[/yellow]")
+            console.print(
+                f"[yellow]Could not copy '{quickstart}' - destination may already exist[/yellow]"
+            )
             console.print("Use --force to overwrite")
 
         return
@@ -332,13 +350,26 @@
         example_map = {
             "workflow": (EXAMPLE_ROOT / "workflows", "workflow"),
             "researcher": (EXAMPLE_ROOT / "usecases" / "mcp_researcher", "researcher"),
-            "data-analysis": (EXAMPLE_ROOT / "usecases" / "mcp_financial_analyzer", "data-analysis"),
-            "state-transfer": (EXAMPLE_ROOT / "workflows" / "workflow_router", "state-transfer"),
-            "basic-agent-server": (EXAMPLE_ROOT / "mcp_agent_server" / "asyncio", "basic_agent_server"),
+            "data-analysis": (
+                EXAMPLE_ROOT / "usecases" / "mcp_financial_analyzer",
+                "data-analysis",
+            ),
+            "state-transfer": (
+                EXAMPLE_ROOT / "workflows" / "workflow_router",
+                "state-transfer",
+            ),
+            "basic-agent-server": (
+                EXAMPLE_ROOT / "mcp_agent_server" / "asyncio",
+                "basic_agent_server",
+            ),
             "mcp-basic-agent": (None, "mcp_basic_agent", "basic/mcp_basic_agent"),
             "token-counter": (None, "token_counter", "basic/token_counter"),
             "agent-factory": (None, "agent_factory", "basic/agent_factory"),
-            "reference-agent-server": (None, "reference_agent_server", "mcp_agent_server/reference"),
+            "reference-agent-server": (
+                None,
+                "reference_agent_server",
+                "mcp_agent_server/reference",
+            ),
             "elicitation": (None, "elicitation", "mcp_agent_server/elicitation"),
             "sampling": (None, "sampling", "mcp_agent_server/sampling"),
             "notifications": (None, "notifications", "mcp_agent_server/notifications"),
@@ -367,7 +398,9 @@
             copied = _copy_tree(src, dst, force)
 
         if copied:
-            console.print(f"\n[green]✅ Successfully copied example '{template}'![/green]")
+            console.print(
+                f"\n[green]✅ Successfully copied example '{template}'![/green]"
+            )
             console.print(f"Created: [cyan]{dst}[/cyan]\n")
             console.print("[bold]Next steps:[/bold]")
             console.print(f"1. cd [cyan]{dst}[/cyan]")
@@ -375,7 +408,9 @@
             console.print("3. Add your API keys to config/secrets files if needed")
         else:
             console.print(f"[yellow]Example '{template}' could not be copied[/yellow]")
-            console.print("The destination may already exist. Use --force to overwrite.")
+            console.print(
+                "The destination may already exist. Use --force to overwrite."
+            )
 
         return
 
@@ -422,7 +457,7 @@
         # Add basic requirements.txt
         requirements_content = _load_template("requirements.txt")
         if requirements_content:
-            created = write_requirements(dir, requirements_content, force)
+            created = _write_requirements(dir, requirements_content, force)
             if created:
                 files_created.append(created)
 
