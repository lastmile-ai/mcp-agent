--- conflicted
+++ resolved
@@ -13,7 +13,6 @@
 from rich.panel import Panel
 from typer.core import TyperGroup
 
-<<<<<<< HEAD
 from mcp_agent.cli.cloud.commands import (
     configure_app,
     deploy_config,
@@ -21,10 +20,7 @@
     logout,
     whoami,
 )
-=======
-from mcp_agent.cli.cloud.commands import configure_app, deploy_config, login, logout, whoami
 from mcp_agent.cli.cloud.commands.logger import tail_logs
->>>>>>> 24463b28
 from mcp_agent.cli.cloud.commands.app import (
     delete_app,
     get_app_status,
@@ -183,7 +179,9 @@
 
 # Add sub-typers to cloud
 app_cmd_cloud.add_typer(app_cmd_cloud_auth, name="auth", help="Authentication commands")
-app_cmd_cloud.add_typer(app_cmd_cloud_logger, name="logger", help="Logging and observability")
+app_cmd_cloud.add_typer(
+    app_cmd_cloud_logger, name="logger", help="Logging and observability"
+)
 # Register cloud commands
 app.add_typer(app_cmd_cloud, name="cloud", help="Cloud operations and management")
 # Top-level auth commands that map to cloud auth commands
