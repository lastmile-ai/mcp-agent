"""Deploy command for MCP Agent Cloud CLI.

This module provides the deploy_config function which processes configuration files
with secret tags and transforms them into deployment-ready configurations with secret handles.
"""

from pathlib import Path
from datetime import datetime, timezone
from typing import Optional

import typer
from rich.panel import Panel
from rich.progress import Progress, SpinnerColumn, TextColumn

from mcp_agent.cli.auth import load_api_key_credentials
from mcp_agent.cli.config import settings
from mcp_agent.cli.core.api_client import UnauthenticatedError
from mcp_agent.cli.core.constants import (
    ENV_API_BASE_URL,
    ENV_API_KEY,
    MCP_CONFIG_FILENAME,
    MCP_DEPLOYED_SECRETS_FILENAME,
    MCP_SECRETS_FILENAME,
)
from mcp_agent.cli.core.utils import run_async
from mcp_agent.cli.exceptions import CLIError
from mcp_agent.cli.mcp_app.api_client import MCPAppClient
from mcp_agent.cli.secrets.processor import (
    process_config_secrets,
)
from mcp_agent.cli.utils.retry import retry_async_with_exponential_backoff, RetryError
from mcp_agent.cli.utils.ux import (
    console,
    print_deployment_header,
    print_error,
    print_info,
    print_success,
)
from mcp_agent.cli.utils.git_utils import get_git_metadata, create_git_tag

from .wrangler_wrapper import wrangler_deploy


def deploy_config(
    ctx: typer.Context,
    app_name: Optional[str] = typer.Argument(
        None,
        help="Name of the MCP App to deploy.",
    ),
    app_description: Optional[str] = typer.Option(
        None,
        "--app-description",
        "-d",
        help="Description of the MCP App being deployed.",
    ),
    config_dir: Path = typer.Option(
        Path(""),
        "--config-dir",
        "-c",
        help="Path to the directory containing the app config and app files.",
        exists=True,
        readable=True,
        dir_okay=True,
        file_okay=False,
        resolve_path=True,
    ),
    non_interactive: bool = typer.Option(
        False,
        "--non-interactive",
        help="Use existing secrets and update existing app where applicable, without prompting.",
    ),
    # TODO(@rholinshead): Re-add dry-run and perform pre-validation of the app
    # dry_run: bool = typer.Option(
    #     False,
    #     "--dry-run",
    #     help="Validate the deployment but don't actually deploy.",
    # ),
    api_url: Optional[str] = typer.Option(
        settings.API_BASE_URL,
        "--api-url",
        help="API base URL. Defaults to MCP_API_BASE_URL environment variable.",
        envvar=ENV_API_BASE_URL,
    ),
    api_key: Optional[str] = typer.Option(
        settings.API_KEY,
        "--api-key",
        help="API key for authentication. Defaults to MCP_API_KEY environment variable.",
        envvar=ENV_API_KEY,
    ),
<<<<<<< HEAD
    git_tag: bool = typer.Option(
        False,
        "--git-tag/--no-git-tag",
        help="Create a local git tag for this deploy (if in a git repo)",
        envvar="MCP_DEPLOY_GIT_TAG",
    ),
    send_metadata: bool = typer.Option(
        False,
        "--send-metadata/--no-send-metadata",
        help="Send deployment metadata (e.g., commit info) to the API if supported",
        envvar="MCP_DEPLOY_SEND_METADATA",
=======
    retry_count: int = typer.Option(
        3,
        "--retry-count",
        help="Number of retries on deployment failure.",
        min=1,
        max=10,
>>>>>>> 875152f8
    ),
) -> str:
    """Deploy an MCP agent using the specified configuration.

    An MCP App is deployed from bundling the code at the specified config directory.
    This directory must contain an 'mcp_agent.config.yaml' at its root. The process will look for an existing
    'mcp_agent.deployed.secrets.yaml' in the config directory or create one by processing the 'mcp_agent.secrets.yaml'
    in the config directory (if it exists) and prompting for desired secrets usage.
    The 'deployed' secrets file is processed to replace raw secrets with secret handles before deployment and
    that file is included in the deployment bundle in place of the original secrets file.

    Args:
        app_name: Name of the MCP App to deploy
        app_description: Description of the MCP App being deployed
        config_dir: Path to the directory containing the app configuration files
        non_interactive: Never prompt for reusing or updating secrets or existing apps; reuse existing where possible
        api_url: API base URL
        api_key: API key for authentication
        retry_count: Number of retries on deployment failure

    Returns:
        Newly-deployed MCP App ID
    """
    # Show help if no app_name is provided
    if app_name is None:
        typer.echo(ctx.get_help())
        raise typer.Exit()

    try:
        provided_key = api_key
        effective_api_url = api_url or settings.API_BASE_URL
        effective_api_key = (
            provided_key or settings.API_KEY or load_api_key_credentials()
        )

        if not effective_api_url:
            raise CLIError(
                "MCP_API_BASE_URL environment variable or --api-url option must be set.",
                retriable=False
            )
        if not effective_api_key:
            raise CLIError(
                "Must be logged in to deploy. Run 'mcp-agent login', set MCP_API_KEY environment variable or specify --api-key option.",
                retriable=False
            )
        print_info(f"Using API at {effective_api_url}")

        mcp_app_client = MCPAppClient(
            api_url=effective_api_url, api_key=effective_api_key
        )

        print_info(f"Checking for existing app ID for '{app_name}'...")
        try:
            app_id = run_async(mcp_app_client.get_app_id_by_name(app_name))
            if not app_id:
                print_info(
                    f"No existing app found with name '{app_name}'. Creating a new app..."
                )
                app = run_async(
                    mcp_app_client.create_app(
                        name=app_name, description=app_description
                    )
                )
                app_id = app.appId
                print_success(f"Created new app with ID: {app_id}")
            else:
                print_success(
                    f"Found existing app with ID: {app_id} for name '{app_name}'"
                )
                if not non_interactive:
                    use_existing = typer.confirm(
                        f"Do you want deploy an update to the existing app ID: {app_id}?"
                    )
                    if use_existing:
                        print_info(f"Will deploy an update to app ID: {app_id}")
                    else:
                        print_error(
                            "Cancelling deployment. Please choose a different app name."
                        )
                        return app_id
                else:
                    print_info(
                        "--non-interactive specified, will deploy an update to the existing app."
                    )
        except UnauthenticatedError as e:
            raise CLIError(
                "Invalid API key for deployment. Run 'mcp-agent login' or set MCP_API_KEY environment variable with new API key.",
                retriable=False
            ) from e
        except Exception as e:
            raise CLIError(f"Error checking or creating app: {str(e)}") from e

        # Validate config directory and required files
        config_file, secrets_file, deployed_secrets_file = get_config_files(config_dir)

        # If a deployed secrets file already exists, determine if it should be used or overwritten
        if deployed_secrets_file:
            if secrets_file:
                print_info(
                    f"Both '{MCP_SECRETS_FILENAME}' and '{MCP_DEPLOYED_SECRETS_FILENAME}' found in {config_dir}."
                )
                if non_interactive:
                    print_info(
                        "--non-interactive specified, using existing deployed secrets file without changes."
                    )
                else:
                    update = typer.confirm(
                        f"Do you want to update the existing '{MCP_DEPLOYED_SECRETS_FILENAME}' by re-processing '{MCP_SECRETS_FILENAME}'?"
                    )
                    if update:
                        print_info(
                            f"Will update existing '{MCP_DEPLOYED_SECRETS_FILENAME}' by re-processing '{MCP_SECRETS_FILENAME}'."
                        )
                        deployed_secrets_file = None  # Will trigger re-processing
                    else:
                        print_info(f"Using existing '{MCP_DEPLOYED_SECRETS_FILENAME}'.")
            else:
                print_info(
                    f"Found '{MCP_DEPLOYED_SECRETS_FILENAME}' in {config_dir}, but no '{MCP_SECRETS_FILENAME}' to re-process. Using existing deployed secrets file."
                )

        print_deployment_header(
            app_name, app_id, config_file, secrets_file, deployed_secrets_file
        )

        secrets_transformed_path = None
        if secrets_file and not deployed_secrets_file:
            print_info("Processing secrets file...")
            secrets_transformed_path = Path(
                f"{config_dir}/{MCP_DEPLOYED_SECRETS_FILENAME}"
            )

            run_async(
                process_config_secrets(
                    input_path=secrets_file,
                    output_path=secrets_transformed_path,
                    api_url=effective_api_url,
                    api_key=effective_api_key,
                    non_interactive=non_interactive,
                )
            )

            print_success("Secrets file processed successfully")
            print_info(
                f"Transformed secrets file written to {secrets_transformed_path}"
            )

        else:
            print_info("Skipping secrets processing...")

        console.print(
            Panel(
                "Ready to deploy MCP Agent with processed configuration",
                title="Deployment Ready",
                border_style="green",
            )
        )

<<<<<<< HEAD
        # Optionally create a local git tag as a breadcrumb of this deployment
        if git_tag:
            git_meta = get_git_metadata(config_dir)
            if git_meta:
                # Sanitize app name for tag safety
                safe_name = "".join(
                    c if c.isalnum() or c in "-_" else "-" for c in app_name
                )
                ts = datetime.now(timezone.utc).strftime("%Y%m%d-%H%M%S")
                tag_name = f"mcp-deploy/{safe_name}/{ts}-{git_meta.short_sha}"
                msg = (
                    f"MCP Agent deploy for app '{app_name}' (id {app_id})\n"
                    f"Commit: {git_meta.commit_sha}\n"
                    f"Branch: {git_meta.branch or ''}\n"
                    f"Dirty: {git_meta.dirty}"
                )
                if create_git_tag(config_dir, tag_name, msg):
                    print_success(f"Created local git tag: {tag_name}")
                else:
                    print_info("Skipping git tag (not a repo or tag failed)")
            else:
                print_info("Skipping git tag (not a git repository)")

        wrangler_deploy(
=======
        app = run_async(_deploy_with_retry(
>>>>>>> 875152f8
            app_id=app_id,
            api_key=effective_api_key,
            project_dir=config_dir,
            mcp_app_client=mcp_app_client,
            retry_count=retry_count,
        ))

        print_info(f"App ID: {app_id}")
        if app.appServerInfo:
            status = (
                "ONLINE"
                if app.appServerInfo.status == "APP_SERVER_STATUS_ONLINE"
                else "OFFLINE"
            )
            print_info(f"App URL: {app.appServerInfo.serverUrl}")
            print_info(f"App Status: {status}")
        return app_id

    except Exception as e:
        if settings.VERBOSE:
            import traceback

            typer.echo(traceback.format_exc())
        raise CLIError(f"Deployment failed: {str(e)}") from e


async def _deploy_with_retry(
    app_id: str,
    api_key: str,
    project_dir: Path,
    mcp_app_client: MCPAppClient,
    retry_count: int,
):
    """Execute the deployment operations with retry logic.

    Args:
        app_id: The application ID
        api_key: API key for authentication
        project_dir: Directory containing the project files
        mcp_app_client: MCP App client for API calls
        retry_count: Number of retry attempts for deployment

    Returns:
        Deployed app information
    """
    # Step 1: Bundle once (no retry - if this fails, fail immediately)
    try:
        wrangler_deploy(
            app_id=app_id,
            api_key=api_key,
            project_dir=project_dir,
        )
    except Exception as e:
        raise CLIError(f"Bundling failed: {str(e)}") from e

    # Step 2: Deployment API call with retries if needed
    attempt = 0

    async def _perform_api_deployment():
        nonlocal attempt
        attempt += 1

        attempt_suffix = f" (attempt {attempt}/{retry_count})" if attempt > 1 else ""

        with Progress(
            SpinnerColumn(spinner_name="arrow3"),
            TextColumn("[progress.description]{task.description}"),
        ) as progress:
            deploy_task = progress.add_task(f"Deploying MCP App bundle{attempt_suffix}...", total=None)
            try:
<<<<<<< HEAD
                assert isinstance(mcp_app_client, MCPAppClient)
                # Optionally include minimal metadata (git only to avoid heavy scans)
                metadata = None
                if send_metadata:
                    gm = get_git_metadata(config_dir)
                    if gm:
                        metadata = {
                            "source": "git",
                            "commit": gm.commit_sha,
                            "short": gm.short_sha,
                            "branch": gm.branch,
                            "dirty": gm.dirty,
                            "tag": gm.tag,
                            "message": gm.commit_message,
                        }
                app = run_async(
                    mcp_app_client.deploy_app(
                        app_id=app_id, deployment_metadata=metadata
                    )
                )
                progress.update(task, description="✅ MCP App deployed successfully!")
                print_info(f"App ID: {app_id}")

                if app.appServerInfo:
                    status = (
                        "ONLINE"
                        if app.appServerInfo.status == "APP_SERVER_STATUS_ONLINE"
                        else "OFFLINE"
                    )
                    print_info(f"App URL: {app.appServerInfo.serverUrl}")
                    print_info(f"App Status: {status}")
                return app_id

            except Exception as e:
                progress.update(task, description="❌ Deployment failed")
                raise e
=======
                app = await mcp_app_client.deploy_app(app_id=app_id)
                progress.update(deploy_task, description=f"✅ MCP App deployed successfully{attempt_suffix}!")
                return app
            except Exception:
                progress.update(deploy_task, description=f"❌ Deployment failed{attempt_suffix}")
                raise
>>>>>>> 875152f8

    if retry_count > 1:
        print_info(f"Deployment API configured with up to {retry_count} attempts")

    try:
        return await retry_async_with_exponential_backoff(
            _perform_api_deployment,
            max_attempts=retry_count,
            initial_delay=1.0,
            backoff_multiplier=2.0,
            max_delay=30.0,
        )
    except RetryError as e:
        attempts_text = "attempts" if retry_count > 1 else "attempt"
        print_error(f"Deployment failed after {retry_count} {attempts_text}")
        raise CLIError(f"Deployment failed after {retry_count} {attempts_text}. Last error: {e.original_error}") from e.original_error


def get_config_files(config_dir: Path) -> tuple[Path, Optional[Path], Optional[Path]]:
    """Get the configuration and secrets files from the configuration directory.

    Args:
        config_dir: Directory containing the configuration files

    Returns:
        Tuple of (config_file_path, secrets_file_path or None, deployed_secrets_file_path or None)
    """

    config_file = config_dir / MCP_CONFIG_FILENAME
    if not config_file.exists():
        raise CLIError(
            f"Configuration file '{MCP_CONFIG_FILENAME}' not found in {config_dir}",
            retriable=False
        )

    secrets_file: Optional[Path] = None
    deployed_secrets_file: Optional[Path] = None

    secrets_path = config_dir / MCP_SECRETS_FILENAME
    deployed_secrets_path = config_dir / MCP_DEPLOYED_SECRETS_FILENAME

    if secrets_path.exists():
        secrets_file = secrets_path

    if deployed_secrets_path.exists():
        deployed_secrets_file = deployed_secrets_path

    return config_file, secrets_file, deployed_secrets_file<|MERGE_RESOLUTION|>--- conflicted
+++ resolved
@@ -87,26 +87,18 @@
         help="API key for authentication. Defaults to MCP_API_KEY environment variable.",
         envvar=ENV_API_KEY,
     ),
-<<<<<<< HEAD
     git_tag: bool = typer.Option(
         False,
         "--git-tag/--no-git-tag",
         help="Create a local git tag for this deploy (if in a git repo)",
         envvar="MCP_DEPLOY_GIT_TAG",
     ),
-    send_metadata: bool = typer.Option(
-        False,
-        "--send-metadata/--no-send-metadata",
-        help="Send deployment metadata (e.g., commit info) to the API if supported",
-        envvar="MCP_DEPLOY_SEND_METADATA",
-=======
     retry_count: int = typer.Option(
         3,
         "--retry-count",
         help="Number of retries on deployment failure.",
         min=1,
         max=10,
->>>>>>> 875152f8
     ),
 ) -> str:
     """Deploy an MCP agent using the specified configuration.
@@ -145,12 +137,12 @@
         if not effective_api_url:
             raise CLIError(
                 "MCP_API_BASE_URL environment variable or --api-url option must be set.",
-                retriable=False
+                retriable=False,
             )
         if not effective_api_key:
             raise CLIError(
                 "Must be logged in to deploy. Run 'mcp-agent login', set MCP_API_KEY environment variable or specify --api-key option.",
-                retriable=False
+                retriable=False,
             )
         print_info(f"Using API at {effective_api_url}")
 
@@ -194,7 +186,7 @@
         except UnauthenticatedError as e:
             raise CLIError(
                 "Invalid API key for deployment. Run 'mcp-agent login' or set MCP_API_KEY environment variable with new API key.",
-                retriable=False
+                retriable=False,
             ) from e
         except Exception as e:
             raise CLIError(f"Error checking or creating app: {str(e)}") from e
@@ -265,7 +257,6 @@
             )
         )
 
-<<<<<<< HEAD
         # Optionally create a local git tag as a breadcrumb of this deployment
         if git_tag:
             git_meta = get_git_metadata(config_dir)
@@ -289,16 +280,15 @@
             else:
                 print_info("Skipping git tag (not a git repository)")
 
-        wrangler_deploy(
-=======
-        app = run_async(_deploy_with_retry(
->>>>>>> 875152f8
-            app_id=app_id,
-            api_key=effective_api_key,
-            project_dir=config_dir,
-            mcp_app_client=mcp_app_client,
-            retry_count=retry_count,
-        ))
+        app = run_async(
+            _deploy_with_retry(
+                app_id=app_id,
+                api_key=effective_api_key,
+                project_dir=config_dir,
+                mcp_app_client=mcp_app_client,
+                retry_count=retry_count,
+            )
+        )
 
         print_info(f"App ID: {app_id}")
         if app.appServerInfo:
@@ -361,53 +351,36 @@
             SpinnerColumn(spinner_name="arrow3"),
             TextColumn("[progress.description]{task.description}"),
         ) as progress:
-            deploy_task = progress.add_task(f"Deploying MCP App bundle{attempt_suffix}...", total=None)
+            deploy_task = progress.add_task(
+                f"Deploying MCP App bundle{attempt_suffix}...", total=None
+            )
             try:
-<<<<<<< HEAD
-                assert isinstance(mcp_app_client, MCPAppClient)
                 # Optionally include minimal metadata (git only to avoid heavy scans)
                 metadata = None
-                if send_metadata:
-                    gm = get_git_metadata(config_dir)
-                    if gm:
-                        metadata = {
-                            "source": "git",
-                            "commit": gm.commit_sha,
-                            "short": gm.short_sha,
-                            "branch": gm.branch,
-                            "dirty": gm.dirty,
-                            "tag": gm.tag,
-                            "message": gm.commit_message,
-                        }
-                app = run_async(
-                    mcp_app_client.deploy_app(
-                        app_id=app_id, deployment_metadata=metadata
-                    )
-                )
-                progress.update(task, description="✅ MCP App deployed successfully!")
-                print_info(f"App ID: {app_id}")
-
-                if app.appServerInfo:
-                    status = (
-                        "ONLINE"
-                        if app.appServerInfo.status == "APP_SERVER_STATUS_ONLINE"
-                        else "OFFLINE"
-                    )
-                    print_info(f"App URL: {app.appServerInfo.serverUrl}")
-                    print_info(f"App Status: {status}")
-                return app_id
-
-            except Exception as e:
-                progress.update(task, description="❌ Deployment failed")
-                raise e
-=======
-                app = await mcp_app_client.deploy_app(app_id=app_id)
-                progress.update(deploy_task, description=f"✅ MCP App deployed successfully{attempt_suffix}!")
+                gm = get_git_metadata(project_dir)
+                if gm:
+                    metadata = {
+                        "source": "git",
+                        "commit": gm.commit_sha,
+                        "short": gm.short_sha,
+                        "branch": gm.branch,
+                        "dirty": gm.dirty,
+                        "tag": gm.tag,
+                        "message": gm.commit_message,
+                    }
+                app = await mcp_app_client.deploy_app(
+                    app_id=app_id, deployment_metadata=metadata
+                )
+                progress.update(
+                    deploy_task,
+                    description=f"✅ MCP App deployed successfully{attempt_suffix}!",
+                )
                 return app
             except Exception:
-                progress.update(deploy_task, description=f"❌ Deployment failed{attempt_suffix}")
+                progress.update(
+                    deploy_task, description=f"❌ Deployment failed{attempt_suffix}"
+                )
                 raise
->>>>>>> 875152f8
 
     if retry_count > 1:
         print_info(f"Deployment API configured with up to {retry_count} attempts")
@@ -423,7 +396,9 @@
     except RetryError as e:
         attempts_text = "attempts" if retry_count > 1 else "attempt"
         print_error(f"Deployment failed after {retry_count} {attempts_text}")
-        raise CLIError(f"Deployment failed after {retry_count} {attempts_text}. Last error: {e.original_error}") from e.original_error
+        raise CLIError(
+            f"Deployment failed after {retry_count} {attempts_text}. Last error: {e.original_error}"
+        ) from e.original_error
 
 
 def get_config_files(config_dir: Path) -> tuple[Path, Optional[Path], Optional[Path]]:
@@ -440,7 +415,7 @@
     if not config_file.exists():
         raise CLIError(
             f"Configuration file '{MCP_CONFIG_FILENAME}' not found in {config_dir}",
-            retriable=False
+            retriable=False,
         )
 
     secrets_file: Optional[Path] = None
