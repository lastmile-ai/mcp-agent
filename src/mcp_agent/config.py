--- conflicted
+++ resolved
@@ -415,12 +415,10 @@
     endpoint: str | None = None
     """OTLP endpoint for exporting traces."""
 
-<<<<<<< HEAD
     headers: Dict[str, str] | None = None
     """Optional headers for OTLP exporter."""
-=======
-    model_config = ConfigDict(extra="allow", arbitrary_types_allowed=True)
->>>>>>> 995bd738
+
+    model_config = ConfigDict(extra="allow", arbitrary_types_allowed=True)
 
 
 class OpenTelemetrySettings(BaseModel):
