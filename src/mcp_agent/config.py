"""
Reading settings from environment variables and providing a settings object
for the application configuration.
"""

import sys
from io import StringIO
from pathlib import Path
<<<<<<< HEAD
from typing import Dict, List, Literal, Optional, Union, Annotated
import threading
import warnings

from pydantic import (
    AliasChoices,
    BaseModel,
    ConfigDict,
    Field,
    field_validator,
    model_validator,
)
=======
from typing import Dict, List, Literal, Optional, Set
import threading
import warnings

from httpx import URL
from pydantic import AliasChoices, BaseModel, ConfigDict, Field, field_validator
>>>>>>> d3eb93d0
from pydantic_settings import BaseSettings, SettingsConfigDict


from mcp_agent.agents.agent_spec import AgentSpec


class MCPServerAuthSettings(BaseModel):
    """Represents authentication configuration for a server."""

    api_key: str | None = None

    model_config = ConfigDict(extra="allow", arbitrary_types_allowed=True)


class MCPRootSettings(BaseModel):
    """Represents a root directory configuration for an MCP server."""

    uri: str
    """The URI identifying the root. Must start with file://"""

    name: Optional[str] = None
    """Optional name for the root."""

    server_uri_alias: Optional[str] = None
    """Optional URI alias for presentation to the server"""

    @field_validator("uri", "server_uri_alias")
    @classmethod
    def validate_uri(cls, v: str) -> str:
        """Validate that the URI starts with file:// (required by specification 2024-11-05)"""
        if not v.startswith("file://"):
            raise ValueError("Root URI must start with file://")
        return v

    model_config = ConfigDict(extra="allow", arbitrary_types_allowed=True)


class MCPServerSettings(BaseModel):
    """
    Represents the configuration for an individual server.
    """

    # TODO: saqadri - server name should be something a server can provide itself during initialization
    name: str | None = None
    """The name of the server."""

    # TODO: saqadri - server description should be something a server can provide itself during initialization
    description: str | None = None
    """The description of the server."""

    transport: Literal["stdio", "sse", "streamable_http", "websocket"] = "stdio"
    """The transport mechanism."""

    command: str | None = None
    """The command to execute the server (e.g. npx) in stdio mode."""

    args: List[str] = Field(default_factory=list)
    """The arguments for the server command in stdio mode."""

    url: str | None = None
    """The URL for the server for SSE, Streamble HTTP or websocket transport."""

    headers: Dict[str, str] | None = None
    """HTTP headers for SSE or Streamable HTTP requests."""

    http_timeout_seconds: int | None = None
    """
    HTTP request timeout in seconds for SSE or Streamable HTTP requests.

    Note: This is different from read_timeout_seconds, which 
    determines how long (in seconds) the client will wait for a new
    event before disconnecting
    """

    read_timeout_seconds: int | None = None
    """
    Timeout in seconds the client will wait for a new event before
    disconnecting from an SSE or Streamable HTTP server connection.
    """

    terminate_on_close: bool = True
    """
    For Streamable HTTP transport, whether to terminate the session on connection close.
    """

    auth: MCPServerAuthSettings | None = None
    """The authentication configuration for the server."""

    roots: List[MCPRootSettings] | None = None
    """Root directories this server has access to."""

    env: Dict[str, str] | None = None
    """Environment variables to pass to the server process."""

    allowed_tools: Set[str] | None = None
    """Set of tool names to allow from this server. If specified, only these tools will be exposed to agents. 
    Tool names should match exactly. [WARNING] Empty list will result LLM have no access to tools."""

    model_config = ConfigDict(extra="allow", arbitrary_types_allowed=True)


class MCPSettings(BaseModel):
    """Configuration for all MCP servers."""

    servers: Dict[str, MCPServerSettings] = Field(default_factory=dict)
    model_config = ConfigDict(extra="allow", arbitrary_types_allowed=True)

    @field_validator("servers", mode="before")
    def none_to_dict(cls, v):
        return {} if v is None else v


class VertexAIMixin(BaseModel):
    """Common fields for Vertex AI-compatible settings."""

    project: str | None = Field(
        default=None,
        validation_alias=AliasChoices("project", "PROJECT_ID", "GOOGLE_CLOUD_PROJECT"),
    )

    location: str | None = Field(
        default=None,
        validation_alias=AliasChoices(
            "location", "LOCATION", "CLOUD_LOCATION", "GOOGLE_CLOUD_LOCATION"
        ),
    )

    model_config = ConfigDict(extra="allow", arbitrary_types_allowed=True)


class BedrockMixin(BaseModel):
    """Common fields for Bedrock-compatible settings."""

    aws_access_key_id: str | None = Field(
        default=None,
        validation_alias=AliasChoices("aws_access_key_id", "AWS_ACCESS_KEY_ID"),
    )

    aws_secret_access_key: str | None = Field(
        default=None,
        validation_alias=AliasChoices("aws_secret_access_key", "AWS_SECRET_ACCESS_KEY"),
    )

    aws_session_token: str | None = Field(
        default=None,
        validation_alias=AliasChoices("aws_session_token", "AWS_SESSION_TOKEN"),
    )

    aws_region: str | None = Field(
        default=None,
        validation_alias=AliasChoices("aws_region", "AWS_REGION"),
    )

    profile: str | None = Field(
        default=None,
        validation_alias=AliasChoices("profile", "AWS_PROFILE"),
    )

    model_config = ConfigDict(extra="allow", arbitrary_types_allowed=True)


class BedrockSettings(BaseSettings, BedrockMixin):
    """
    Settings for using Bedrock models in the MCP Agent application.
    """

    model_config = SettingsConfigDict(
        env_prefix="",
        extra="allow",
        arbitrary_types_allowed=True,
        env_file=".env",
        env_file_encoding="utf-8",
    )


class AnthropicSettings(BaseSettings, VertexAIMixin, BedrockMixin):
    """
    Settings for using Anthropic models in the MCP Agent application.
    """

    api_key: str | None = Field(
        default=None,
        validation_alias=AliasChoices(
            "api_key", "ANTHROPIC_API_KEY", "anthropic__api_key"
        ),
    )
    default_model: str | None = Field(
        default=None,
        validation_alias=AliasChoices(
            "default_model", "ANTHROPIC_DEFAULT_MODEL", "anthropic__default_model"
        ),
    )
    provider: Literal["anthropic", "bedrock", "vertexai"] = Field(
        default="anthropic",
        validation_alias=AliasChoices(
            "provider", "ANTHROPIC_PROVIDER", "anthropic__provider"
        ),
    )
    base_url: str | URL | None = Field(default=None)

    model_config = SettingsConfigDict(
        env_prefix="ANTHROPIC_",
        extra="allow",
        arbitrary_types_allowed=True,
        env_file=".env",
        env_file_encoding="utf-8",
    )


class CohereSettings(BaseSettings):
    """
    Settings for using Cohere models in the MCP Agent application.
    """

    api_key: str | None = Field(
        default=None,
        validation_alias=AliasChoices("api_key", "COHERE_API_KEY", "cohere__api_key"),
    )

    model_config = SettingsConfigDict(
        env_prefix="COHERE_",
        extra="allow",
        arbitrary_types_allowed=True,
        env_file=".env",
        env_file_encoding="utf-8",
    )


class OpenAISettings(BaseSettings):
    """
    Settings for using OpenAI models in the MCP Agent application.
    """

    api_key: str | None = Field(
        default=None,
        validation_alias=AliasChoices("api_key", "OPENAI_API_KEY", "openai__api_key"),
    )

    reasoning_effort: Literal["low", "medium", "high"] = Field(
        default="medium",
        validation_alias=AliasChoices(
            "reasoning_effort", "OPENAI_REASONING_EFFORT", "openai__reasoning_effort"
        ),
    )
    base_url: str | None = Field(
        default=None,
        validation_alias=AliasChoices(
            "base_url", "OPENAI_BASE_URL", "openai__base_url"
        ),
    )

    user: str | None = Field(
        default=None,
        validation_alias=AliasChoices("user", "openai__user"),
    )

    default_headers: Dict[str, str] | None = None
    default_model: str | None = Field(
        default=None,
        validation_alias=AliasChoices(
            "default_model", "OPENAI_DEFAULT_MODEL", "openai__default_model"
        ),
    )

    # NOTE: An http_client can be programmatically specified
    # and will be used by the OpenAI client. However, since it is
    # not a JSON-serializable object, it cannot be set via configuration.
    # http_client: Client | None = None

    model_config = SettingsConfigDict(
        env_prefix="OPENAI_",
        extra="allow",
        arbitrary_types_allowed=True,
        env_file=".env",
        env_file_encoding="utf-8",
    )


class AzureSettings(BaseSettings):
    """
    Settings for using Azure models in the MCP Agent application.
    """

    api_key: str | None = Field(
        default=None,
        validation_alias=AliasChoices(
            "api_key", "AZURE_OPENAI_API_KEY", "AZURE_AI_API_KEY", "azure__api_key"
        ),
    )

    endpoint: str | None = Field(
        default=None,
        validation_alias=AliasChoices(
            "endpoint", "AZURE_OPENAI_ENDPOINT", "AZURE_AI_ENDPOINT", "azure__endpoint"
        ),
    )

    credential_scopes: List[str] | None = Field(
        default=["https://cognitiveservices.azure.com/.default"]
    )

    model_config = SettingsConfigDict(
        env_prefix="AZURE_",
        extra="allow",
        arbitrary_types_allowed=True,
        env_file=".env",
        env_file_encoding="utf-8",
    )


class GoogleSettings(BaseSettings, VertexAIMixin):
    """
    Settings for using Google models in the MCP Agent application.
    """

    api_key: str | None = Field(
        default=None,
        validation_alias=AliasChoices(
            "api_key", "GOOGLE_API_KEY", "GEMINI_API_KEY", "google__api_key"
        ),
    )

    vertexai: bool = Field(
        default=False,
        validation_alias=AliasChoices(
            "vertexai", "GOOGLE_VERTEXAI", "google__vertexai"
        ),
    )

    model_config = SettingsConfigDict(
        env_prefix="GOOGLE_",
        extra="allow",
        arbitrary_types_allowed=True,
        env_file=".env",
        env_file_encoding="utf-8",
    )


class VertexAISettings(BaseSettings, VertexAIMixin):
    """Standalone Vertex AI settings (for future use)."""

    model_config = SettingsConfigDict(
        env_prefix="VERTEXAI_",
        extra="allow",
        arbitrary_types_allowed=True,
        env_file=".env",
        env_file_encoding="utf-8",
    )


class SubagentSettings(BaseModel):
    """
    Settings for discovering and loading project/user subagents (AgentSpec files).
    Supports common formats like Claude Code subagents.
    """

    enabled: bool = True
    """Enable automatic subagent discovery and loading."""

    search_paths: List[str] = Field(
        default_factory=lambda: [
            ".claude/agents",
            "~/.claude/agents",
            ".mcp-agent/agents",
            "~/.mcp-agent/agents",
        ]
    )
    """Ordered list of directories to scan. Earlier entries take precedence on name conflicts (project before user)."""

    pattern: str = "**/*.*"
    """Glob pattern within each directory to match files (YAML/JSON/Markdown supported)."""

    definitions: List[AgentSpec] = Field(default_factory=list)
    """Inline AgentSpec definitions directly in config."""

    model_config = ConfigDict(extra="allow", arbitrary_types_allowed=True)


class TemporalSettings(BaseModel):
    """
    Temporal settings for the MCP Agent application.
    """

    host: str
    namespace: str = "default"
    api_key: str | None = None
    tls: bool = False
    task_queue: str
    max_concurrent_activities: int | None = None
    timeout_seconds: int | None = 60
    rpc_metadata: Dict[str, str] | None = None
    id_reuse_policy: Literal[
        "allow_duplicate",
        "allow_duplicate_failed_only",
        "reject_duplicate",
        "terminate_if_running",
    ] = "allow_duplicate"

    model_config = ConfigDict(extra="allow", arbitrary_types_allowed=True)


class UsageTelemetrySettings(BaseModel):
    """
    Settings for usage telemetry in the MCP Agent application.
    Anonymized usage metrics are sent to a telemetry server to help improve the product.
    """

    enabled: bool = True
    """Enable usage telemetry in the MCP Agent application."""

    enable_detailed_telemetry: bool = False
    """If enabled, detailed telemetry data, including prompts and agents, will be sent to the telemetry server."""

    model_config = ConfigDict(extra="allow", arbitrary_types_allowed=True)


class TracePathSettings(BaseModel):
    """
    Settings for configuring trace file paths with dynamic elements like timestamps or session IDs.
    """

    path_pattern: str = "traces/mcp-agent-trace-{unique_id}.jsonl"
    """
    Path pattern for trace files with a {unique_id} placeholder.
    The placeholder will be replaced according to the unique_id setting.
    Example: "traces/mcp-agent-trace-{unique_id}.jsonl"
    """

    unique_id: Literal["timestamp", "session_id"] = "timestamp"
    """
    Type of unique identifier to use in the trace filename:
    """

    timestamp_format: str = "%Y%m%d_%H%M%S"
    """
    Format string for timestamps when unique_id is set to "timestamp".
    Uses Python's datetime.strftime format.
    """

    model_config = ConfigDict(extra="allow", arbitrary_types_allowed=True)


class TraceOTLPSettings(BaseModel):
    """
    Settings for OTLP exporter in OpenTelemetry.
    """

    endpoint: str | None = None
    """OTLP endpoint for exporting traces."""

    headers: Dict[str, str] | None = None
    """Optional headers for OTLP exporter."""

    model_config = ConfigDict(extra="allow", arbitrary_types_allowed=True)


class OTelExporterBase(BaseModel):
    """
    Base class for OpenTelemetry exporter configuration.

    This is used as the discriminated base for exporter-specific configs.
    """

    type: Literal["console", "file", "otlp"]

    model_config = ConfigDict(extra="allow", arbitrary_types_allowed=True)


class OTelConsoleExporterSettings(OTelExporterBase):
    type: Literal["console"] = "console"


class OTelFileExporterSettings(OTelExporterBase):
    type: Literal["file"] = "file"
    path: str | None = None
    path_settings: TracePathSettings | None = None


class OTelOTLPExporterSettings(OTelExporterBase):
    type: Literal["otlp"] = "otlp"
    endpoint: str | None = None
    headers: Dict[str, str] | None = None


OTelExporterSettings = Annotated[
    Union[
        OTelConsoleExporterSettings,
        OTelFileExporterSettings,
        OTelOTLPExporterSettings,
    ],
    Field(discriminator="type"),
]


class OpenTelemetrySettings(BaseModel):
    """
    OTEL settings for the MCP Agent application.
    """

    enabled: bool = False

    exporters: List[OTelExporterSettings] = []
    """
    Exporters to use (can enable multiple simultaneously). Each exporter has
    its own typed configuration.

    Backward compatible: a YAML list of literal strings (e.g. ["console", "otlp"]) is
    accepted and will be transformed, sourcing settings from legacy fields
    like `otlp_settings`, `path` and `path_settings` if present.
    """

    service_name: str = "mcp-agent"
    service_instance_id: str | None = None
    service_version: str | None = None

    sample_rate: float = 1.0
    """Sample rate for tracing (1.0 = sample everything)"""

    # Deprecated: use exporters: [{ type: "otlp", ... }]
    otlp_settings: TraceOTLPSettings | None = None
    """Deprecated single OTLP settings. Prefer exporters list with type "otlp"."""

    path: str | None = None
    """
    Direct path for trace file. If specified, this takes precedence over path_settings.
    Useful for test scenarios where you want full control over the trace file location.
    """

    # Settings for advanced trace path configuration for file exporter
    path_settings: TracePathSettings | None = None
    """
    Save trace files with more advanced path semantics, like having timestamps or session id in the trace name.
    Ignored if 'path' is specified.
    """

    model_config = ConfigDict(extra="allow", arbitrary_types_allowed=True)

    @model_validator(mode="before")
    @classmethod
    def _coerce_exporters_schema(cls, data: Dict) -> Dict:
        """
        Backward compatibility shim to allow:
          - exporters: ["console", "file", "otlp"] with legacy per-exporter fields
          - exporters already in discriminated-union form
        """
        if not isinstance(data, dict):
            return data

        exporters = data.get("exporters")

        # If exporters are already objects with a 'type', leave as-is
        if isinstance(exporters, list) and all(
            isinstance(e, dict) and "type" in e for e in exporters
        ):
            return data

        # If exporters are literal strings, up-convert to typed configs
        if isinstance(exporters, list) and all(isinstance(e, str) for e in exporters):
            typed_exporters: List[Dict] = []
            # Legacy helpers
            legacy_otlp = data.get("otlp_settings") or {}
            legacy_path = data.get("path")
            legacy_path_settings = data.get("path_settings")

            for name in exporters:
                if name == "console":
                    typed_exporters.append({"type": "console"})
                elif name == "file":
                    typed_exporters.append(
                        {
                            "type": "file",
                            "path": legacy_path,
                            "path_settings": legacy_path_settings,
                        }
                    )
                elif name == "otlp":
                    typed_exporters.append(
                        {
                            "type": "otlp",
                            "endpoint": (legacy_otlp or {}).get("endpoint"),
                            "headers": (legacy_otlp or {}).get("headers"),
                        }
                    )
            # Overwrite with transformed list
            data["exporters"] = typed_exporters

        return data


class LogPathSettings(BaseModel):
    """
    Settings for configuring log file paths with dynamic elements like timestamps or session IDs.
    """

    path_pattern: str = "logs/mcp-agent-{unique_id}.jsonl"
    """
    Path pattern for log files with a {unique_id} placeholder.
    The placeholder will be replaced according to the unique_id setting.
    Example: "logs/mcp-agent-{unique_id}.jsonl"
    """

    unique_id: Literal["timestamp", "session_id"] = "timestamp"
    """
    Type of unique identifier to use in the log filename:
    - timestamp: Uses the current time formatted according to timestamp_format
    - session_id: Generates a UUID for the session
    """

    timestamp_format: str = "%Y%m%d_%H%M%S"
    """
    Format string for timestamps when unique_id is set to "timestamp".
    Uses Python's datetime.strftime format.
    """

    model_config = ConfigDict(extra="allow", arbitrary_types_allowed=True)


class LoggerSettings(BaseModel):
    """
    Logger settings for the MCP Agent application.
    """

    # Original transport configuration (kept for backward compatibility)
    type: Literal["none", "console", "file", "http"] = "console"

    transports: List[Literal["none", "console", "file", "http"]] = []
    """List of transports to use (can enable multiple simultaneously)"""

    level: Literal["debug", "info", "warning", "error"] = "info"
    """Minimum logging level"""

    progress_display: bool = False
    """Enable or disable the progress display"""

    path: str = "mcp-agent.jsonl"
    """Path to log file, if logger 'type' is 'file'."""

    # Settings for advanced log path configuration
    path_settings: LogPathSettings | None = None
    """
    Save log files with more advanced path semantics, like having timestamps or session id in the log name.
    """

    batch_size: int = 100
    """Number of events to accumulate before processing"""

    flush_interval: float = 2.0
    """How often to flush events in seconds"""

    max_queue_size: int = 2048
    """Maximum queue size for event processing"""

    # HTTP transport settings
    http_endpoint: str | None = None
    """HTTP endpoint for event transport"""

    http_headers: dict[str, str] | None = None
    """HTTP headers for event transport"""

    http_timeout: float = 5.0
    """HTTP timeout seconds for event transport"""

    model_config = ConfigDict(extra="allow", arbitrary_types_allowed=True)


class Settings(BaseSettings):
    """
    Settings class for the MCP Agent application.
    """

    model_config = SettingsConfigDict(
        env_nested_delimiter="__",
        env_file=".env",
        env_file_encoding="utf-8",
        extra="allow",
        nested_model_default_partial_update=True,
    )  # Customize the behavior of settings here

    mcp: MCPSettings | None = Field(default_factory=MCPSettings)
    """MCP config, such as MCP servers"""

    execution_engine: Literal["asyncio", "temporal"] = "asyncio"
    """Execution engine for the MCP Agent application"""

    temporal: TemporalSettings | None = None
    """Settings for Temporal workflow orchestration"""

    anthropic: AnthropicSettings | None = Field(default_factory=AnthropicSettings)
    """Settings for using Anthropic models in the MCP Agent application"""

    bedrock: BedrockSettings | None = Field(default_factory=BedrockSettings)
    """Settings for using Bedrock models in the MCP Agent application"""

    cohere: CohereSettings | None = Field(default_factory=CohereSettings)
    """Settings for using Cohere models in the MCP Agent application"""

    openai: OpenAISettings | None = Field(default_factory=OpenAISettings)
    """Settings for using OpenAI models in the MCP Agent application"""

    azure: AzureSettings | None = Field(default_factory=AzureSettings)
    """Settings for using Azure models in the MCP Agent application"""

    google: GoogleSettings | None = Field(default_factory=GoogleSettings)
    """Settings for using Google models in the MCP Agent application"""

    otel: OpenTelemetrySettings | None = OpenTelemetrySettings()
    """OpenTelemetry logging settings for the MCP Agent application"""

    logger: LoggerSettings | None = LoggerSettings()
    """Logger settings for the MCP Agent application"""

    usage_telemetry: UsageTelemetrySettings | None = UsageTelemetrySettings()
    """Usage tracking settings for the MCP Agent application"""

    agents: SubagentSettings | None = SubagentSettings()
    """Settings for defining and loading subagents for the MCP Agent application"""

    def __eq__(self, other):  # type: ignore[override]
        if not isinstance(other, Settings):
            return NotImplemented
        # Compare by full JSON dump to avoid differences in internal field-set tracking
        return self.model_dump(mode="json") == other.model_dump(mode="json")

    @classmethod
    def find_config(cls) -> Path | None:
        """Find the config file in the current directory or parent directories."""
        return cls._find_config(["mcp-agent.config.yaml", "mcp_agent.config.yaml"])

    @classmethod
    def find_secrets(cls) -> Path | None:
        """Find the secrets file in the current directory or parent directories."""
        return cls._find_config(["mcp-agent.secrets.yaml", "mcp_agent.secrets.yaml"])

    @classmethod
    def _find_config(cls, filenames: List[str]) -> Path | None:
        """Find a file by name in current, parents, and `.mcp-agent` subdirs, with home fallback.

        Search order:
          - For each directory from CWD -> root:
              - <dir>/<filename>
              - <dir>/.mcp-agent/<filename>
          - Home-level fallback:
              - ~/.mcp-agent/<filename>
        Returns the first match found.
        """
        current_dir = Path.cwd()

        # Check current directory and parent directories (direct and .mcp-agent subdir)
        while True:
            for filename in filenames:
                direct = current_dir / filename
                if direct.exists():
                    return direct

                mcp_dir = current_dir / ".mcp-agent" / filename
                if mcp_dir.exists():
                    return mcp_dir

            if current_dir == current_dir.parent:
                break
            current_dir = current_dir.parent

        # Home directory fallback
        try:
            home = Path.home()
            for filename in filenames:
                home_file = home / ".mcp-agent" / filename
                if home_file.exists():
                    return home_file
        except Exception:
            pass

        return None


class PreloadSettings(BaseSettings):
    """
    Class for preloaded settings of the MCP Agent application.
    """

    model_config = SettingsConfigDict(env_prefix="mcp_app_settings_")

    preload: str | None = None
    """ A literal YAML string to interpret as a serialized Settings model.
    For example, the value given by `pydantic_yaml.to_yaml_str(settings)`.
    Env Var: `MCP_APP_SETTINGS_PRELOAD`.
    """

    preload_strict: bool = False
    """ Whether to perform strict parsing of the preload string.
    If true, failures in parsing will raise an exception.
    If false (default), failures in parsing will fall through to the default
    settings loading.
    Env Var: `MCP_APP_SETTINGS_PRELOAD_STRICT`.
    """


# Global settings object
_settings: Settings | None = None


def _clear_global_settings():
    """
    Convenience for testing - clear the global memoized settings.
    """
    global _settings
    _settings = None


def get_settings(config_path: str | None = None) -> Settings:
    """Get settings instance, automatically loading from config file if available."""

    def deep_merge(base: dict, update: dict) -> dict:
        """Recursively merge two dictionaries, preserving nested structures."""
        merged = base.copy()
        for key, value in update.items():
            if (
                key in merged
                and isinstance(merged[key], dict)
                and isinstance(value, dict)
            ):
                merged[key] = deep_merge(merged[key], value)
            else:
                merged[key] = value
        return merged

    global _settings
    if _settings:
        return _settings

    import yaml  # pylint: disable=C0415

    merged_settings = {}

    preload_settings = PreloadSettings()
    preload_config = preload_settings.preload
    if preload_config:
        try:
            # Write to an intermediate buffer to force interpretation as literal data and not a file path
            buf = StringIO()
            buf.write(preload_config)
            buf.seek(0)
            yaml_settings = yaml.safe_load(buf) or {}

            # Preload is authoritative: construct from YAML directly (no env overlay)
            return Settings(**yaml_settings)
        except Exception as e:
            if preload_settings.preload_strict:
                raise ValueError(
                    "MCP App Preloaded Settings value failed validation"
                ) from e
            # TODO: Decide the right logging call here - I'm cautious that it's in a very central scope
            print(
                f"MCP App Preloaded Settings value failed validation: {e}",
                file=sys.stderr,
            )

    # Determine the config file to use
    if config_path:
        config_file = Path(config_path)
        if not config_file.exists():
            raise FileNotFoundError(f"Config file not found: {config_path}")
    else:
        config_file = Settings.find_config()

    # If we found a config file, load it
    if config_file and config_file.exists():
        with open(config_file, "r", encoding="utf-8") as f:
            yaml_settings = yaml.safe_load(f) or {}
            merged_settings = yaml_settings

        # Try to find secrets in the same directory as the config file
        config_dir = config_file.parent
        secrets_found = False
        for secrets_filename in ["mcp-agent.secrets.yaml", "mcp_agent.secrets.yaml"]:
            secrets_file = config_dir / secrets_filename
            if secrets_file.exists():
                with open(secrets_file, "r", encoding="utf-8") as f:
                    yaml_secrets = yaml.safe_load(f) or {}
                    merged_settings = deep_merge(merged_settings, yaml_secrets)
                secrets_found = True
                break

        # If no secrets were found in the config directory, fall back to discovery
        if not secrets_found:
            secrets_file = Settings.find_secrets()
            if secrets_file and secrets_file.exists():
                with open(secrets_file, "r", encoding="utf-8") as f:
                    yaml_secrets = yaml.safe_load(f) or {}
                    merged_settings = deep_merge(merged_settings, yaml_secrets)

        _settings = Settings(**merged_settings)
        return _settings

    # No valid config found anywhere
    _settings = Settings()

    # Thread-safety advisory: warn when using global singleton from non-main thread
    if (
        threading.current_thread() is not threading.main_thread()
        and config_path is None
    ):
        warnings.warn(
            "get_settings() returned the global Settings singleton on a non-main thread. "
            "In multithreaded environments, prefer passing a Settings instance explicitly to MCPApp("
            "settings=...) or provide a per-thread config_path to avoid cross-thread coupling.",
            stacklevel=2,
        )
    return _settings<|MERGE_RESOLUTION|>--- conflicted
+++ resolved
@@ -6,27 +6,12 @@
 import sys
 from io import StringIO
 from pathlib import Path
-<<<<<<< HEAD
-from typing import Dict, List, Literal, Optional, Union, Annotated
-import threading
-import warnings
-
-from pydantic import (
-    AliasChoices,
-    BaseModel,
-    ConfigDict,
-    Field,
-    field_validator,
-    model_validator,
-)
-=======
 from typing import Dict, List, Literal, Optional, Set
 import threading
 import warnings
 
 from httpx import URL
 from pydantic import AliasChoices, BaseModel, ConfigDict, Field, field_validator
->>>>>>> d3eb93d0
 from pydantic_settings import BaseSettings, SettingsConfigDict
 
 
@@ -483,44 +468,6 @@
     model_config = ConfigDict(extra="allow", arbitrary_types_allowed=True)
 
 
-class OTelExporterBase(BaseModel):
-    """
-    Base class for OpenTelemetry exporter configuration.
-
-    This is used as the discriminated base for exporter-specific configs.
-    """
-
-    type: Literal["console", "file", "otlp"]
-
-    model_config = ConfigDict(extra="allow", arbitrary_types_allowed=True)
-
-
-class OTelConsoleExporterSettings(OTelExporterBase):
-    type: Literal["console"] = "console"
-
-
-class OTelFileExporterSettings(OTelExporterBase):
-    type: Literal["file"] = "file"
-    path: str | None = None
-    path_settings: TracePathSettings | None = None
-
-
-class OTelOTLPExporterSettings(OTelExporterBase):
-    type: Literal["otlp"] = "otlp"
-    endpoint: str | None = None
-    headers: Dict[str, str] | None = None
-
-
-OTelExporterSettings = Annotated[
-    Union[
-        OTelConsoleExporterSettings,
-        OTelFileExporterSettings,
-        OTelOTLPExporterSettings,
-    ],
-    Field(discriminator="type"),
-]
-
-
 class OpenTelemetrySettings(BaseModel):
     """
     OTEL settings for the MCP Agent application.
@@ -528,15 +475,8 @@
 
     enabled: bool = False
 
-    exporters: List[OTelExporterSettings] = []
-    """
-    Exporters to use (can enable multiple simultaneously). Each exporter has
-    its own typed configuration.
-
-    Backward compatible: a YAML list of literal strings (e.g. ["console", "otlp"]) is
-    accepted and will be transformed, sourcing settings from legacy fields
-    like `otlp_settings`, `path` and `path_settings` if present.
-    """
+    exporters: List[Literal["console", "file", "otlp"]] = []
+    """List of exporters to use (can enable multiple simultaneously)"""
 
     service_name: str = "mcp-agent"
     service_instance_id: str | None = None
@@ -545,9 +485,8 @@
     sample_rate: float = 1.0
     """Sample rate for tracing (1.0 = sample everything)"""
 
-    # Deprecated: use exporters: [{ type: "otlp", ... }]
     otlp_settings: TraceOTLPSettings | None = None
-    """Deprecated single OTLP settings. Prefer exporters list with type "otlp"."""
+    """OTLP settings for OpenTelemetry tracing. Required if using otlp exporter."""
 
     path: str | None = None
     """
@@ -563,57 +502,6 @@
     """
 
     model_config = ConfigDict(extra="allow", arbitrary_types_allowed=True)
-
-    @model_validator(mode="before")
-    @classmethod
-    def _coerce_exporters_schema(cls, data: Dict) -> Dict:
-        """
-        Backward compatibility shim to allow:
-          - exporters: ["console", "file", "otlp"] with legacy per-exporter fields
-          - exporters already in discriminated-union form
-        """
-        if not isinstance(data, dict):
-            return data
-
-        exporters = data.get("exporters")
-
-        # If exporters are already objects with a 'type', leave as-is
-        if isinstance(exporters, list) and all(
-            isinstance(e, dict) and "type" in e for e in exporters
-        ):
-            return data
-
-        # If exporters are literal strings, up-convert to typed configs
-        if isinstance(exporters, list) and all(isinstance(e, str) for e in exporters):
-            typed_exporters: List[Dict] = []
-            # Legacy helpers
-            legacy_otlp = data.get("otlp_settings") or {}
-            legacy_path = data.get("path")
-            legacy_path_settings = data.get("path_settings")
-
-            for name in exporters:
-                if name == "console":
-                    typed_exporters.append({"type": "console"})
-                elif name == "file":
-                    typed_exporters.append(
-                        {
-                            "type": "file",
-                            "path": legacy_path,
-                            "path_settings": legacy_path_settings,
-                        }
-                    )
-                elif name == "otlp":
-                    typed_exporters.append(
-                        {
-                            "type": "otlp",
-                            "endpoint": (legacy_otlp or {}).get("endpoint"),
-                            "headers": (legacy_otlp or {}).get("headers"),
-                        }
-                    )
-            # Overwrite with transformed list
-            data["exporters"] = typed_exporters
-
-        return data
 
 
 class LogPathSettings(BaseModel):
