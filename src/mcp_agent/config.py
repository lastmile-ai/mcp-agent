"""
Reading settings from environment variables and providing a settings object
for the application configuration.
"""

import sys
from io import StringIO
from pathlib import Path
from typing import Dict, List, Literal, Optional, Union, Annotated
import threading
import warnings

<<<<<<< HEAD
from pydantic import (
    AliasChoices,
    BaseModel,
    ConfigDict,
    Field,
    field_validator,
    model_validator,
)
=======
from httpx import URL
from pydantic import AliasChoices, BaseModel, ConfigDict, Field, field_validator
>>>>>>> 78f9a88d
from pydantic_settings import BaseSettings, SettingsConfigDict
import yaml

from mcp_agent.agents.agent_spec import AgentSpec


class MCPServerAuthSettings(BaseModel):
    """Represents authentication configuration for a server."""

    api_key: str | None = None

    model_config = ConfigDict(extra="allow", arbitrary_types_allowed=True)


class MCPRootSettings(BaseModel):
    """Represents a root directory configuration for an MCP server."""

    uri: str
    """The URI identifying the root. Must start with file://"""

    name: Optional[str] = None
    """Optional name for the root."""

    server_uri_alias: Optional[str] = None
    """Optional URI alias for presentation to the server"""

    @field_validator("uri", "server_uri_alias")
    @classmethod
    def validate_uri(cls, v: str) -> str:
        """Validate that the URI starts with file:// (required by specification 2024-11-05)"""
        if not v.startswith("file://"):
            raise ValueError("Root URI must start with file://")
        return v

    model_config = ConfigDict(extra="allow", arbitrary_types_allowed=True)


class MCPServerSettings(BaseModel):
    """
    Represents the configuration for an individual server.
    """

    # TODO: saqadri - server name should be something a server can provide itself during initialization
    name: str | None = None
    """The name of the server."""

    # TODO: saqadri - server description should be something a server can provide itself during initialization
    description: str | None = None
    """The description of the server."""

    transport: Literal["stdio", "sse", "streamable_http", "websocket"] = "stdio"
    """The transport mechanism."""

    command: str | None = None
    """The command to execute the server (e.g. npx) in stdio mode."""

    args: List[str] = Field(default_factory=list)
    """The arguments for the server command in stdio mode."""

    url: str | None = None
    """The URL for the server for SSE, Streamble HTTP or websocket transport."""

    headers: Dict[str, str] | None = None
    """HTTP headers for SSE or Streamable HTTP requests."""

    http_timeout_seconds: int | None = None
    """
    HTTP request timeout in seconds for SSE or Streamable HTTP requests.

    Note: This is different from read_timeout_seconds, which 
    determines how long (in seconds) the client will wait for a new
    event before disconnecting
    """

    read_timeout_seconds: int | None = None
    """
    Timeout in seconds the client will wait for a new event before
    disconnecting from an SSE or Streamable HTTP server connection.
    """

    terminate_on_close: bool = True
    """
    For Streamable HTTP transport, whether to terminate the session on connection close.
    """

    auth: MCPServerAuthSettings | None = None
    """The authentication configuration for the server."""

    roots: List[MCPRootSettings] | None = None
    """Root directories this server has access to."""

    env: Dict[str, str] | None = None
    """Environment variables to pass to the server process."""

    model_config = ConfigDict(extra="allow", arbitrary_types_allowed=True)


class MCPSettings(BaseModel):
    """Configuration for all MCP servers."""

    servers: Dict[str, MCPServerSettings] = Field(default_factory=dict)
    model_config = ConfigDict(extra="allow", arbitrary_types_allowed=True)

    @field_validator("servers", mode="before")
    def none_to_dict(cls, v):
        return {} if v is None else v


class VertexAIMixin(BaseModel):
    """Common fields for Vertex AI-compatible settings."""

    project: str | None = Field(
        default=None,
        validation_alias=AliasChoices("project", "PROJECT_ID", "GOOGLE_CLOUD_PROJECT"),
    )

    location: str | None = Field(
        default=None,
        validation_alias=AliasChoices(
            "location", "LOCATION", "CLOUD_LOCATION", "GOOGLE_CLOUD_LOCATION"
        ),
    )

    model_config = ConfigDict(extra="allow", arbitrary_types_allowed=True)


class BedrockMixin(BaseModel):
    """Common fields for Bedrock-compatible settings."""

    aws_access_key_id: str | None = Field(
        default=None,
        validation_alias=AliasChoices("aws_access_key_id", "AWS_ACCESS_KEY_ID"),
    )

    aws_secret_access_key: str | None = Field(
        default=None,
        validation_alias=AliasChoices("aws_secret_access_key", "AWS_SECRET_ACCESS_KEY"),
    )

    aws_session_token: str | None = Field(
        default=None,
        validation_alias=AliasChoices("aws_session_token", "AWS_SESSION_TOKEN"),
    )

    aws_region: str | None = Field(
        default=None,
        validation_alias=AliasChoices("aws_region", "AWS_REGION"),
    )

    profile: str | None = Field(
        default=None,
        validation_alias=AliasChoices("profile", "AWS_PROFILE"),
    )

    model_config = ConfigDict(extra="allow", arbitrary_types_allowed=True)


class BedrockSettings(BaseSettings, BedrockMixin):
    """
    Settings for using Bedrock models in the MCP Agent application.
    """

    model_config = SettingsConfigDict(
        env_prefix="",
        extra="allow",
        arbitrary_types_allowed=True,
        env_file=".env",
        env_file_encoding="utf-8",
    )


class AnthropicSettings(BaseSettings, VertexAIMixin, BedrockMixin):
    """
    Settings for using Anthropic models in the MCP Agent application.
    """

    api_key: str | None = Field(
        default=None,
        validation_alias=AliasChoices(
            "api_key", "ANTHROPIC_API_KEY", "anthropic__api_key"
        ),
    )
    default_model: str | None = Field(
        default=None,
        validation_alias=AliasChoices(
            "default_model", "ANTHROPIC_DEFAULT_MODEL", "anthropic__default_model"
        ),
    )
    provider: Literal["anthropic", "bedrock", "vertexai"] = Field(
        default="anthropic",
        validation_alias=AliasChoices(
            "provider", "ANTHROPIC_PROVIDER", "anthropic__provider"
        ),
    )
    base_url: str | URL | None = Field(default=None)

    model_config = SettingsConfigDict(
        env_prefix="ANTHROPIC_",
        extra="allow",
        arbitrary_types_allowed=True,
        env_file=".env",
        env_file_encoding="utf-8",
    )


class CohereSettings(BaseSettings):
    """
    Settings for using Cohere models in the MCP Agent application.
    """

    api_key: str | None = Field(
        default=None,
        validation_alias=AliasChoices("api_key", "COHERE_API_KEY", "cohere__api_key"),
    )

    model_config = SettingsConfigDict(
        env_prefix="COHERE_",
        extra="allow",
        arbitrary_types_allowed=True,
        env_file=".env",
        env_file_encoding="utf-8",
    )


class OpenAISettings(BaseSettings):
    """
    Settings for using OpenAI models in the MCP Agent application.
    """

    api_key: str | None = Field(
        default=None,
        validation_alias=AliasChoices("api_key", "OPENAI_API_KEY", "openai__api_key"),
    )

    reasoning_effort: Literal["low", "medium", "high"] = Field(
        default="medium",
        validation_alias=AliasChoices(
            "reasoning_effort", "OPENAI_REASONING_EFFORT", "openai__reasoning_effort"
        ),
    )
    base_url: str | None = Field(
        default=None,
        validation_alias=AliasChoices(
            "base_url", "OPENAI_BASE_URL", "openai__base_url"
        ),
    )

    user: str | None = Field(
        default=None,
        validation_alias=AliasChoices("user", "openai__user"),
    )

    default_headers: Dict[str, str] | None = None
    default_model: str | None = Field(
        default=None,
        validation_alias=AliasChoices(
            "default_model", "OPENAI_DEFAULT_MODEL", "openai__default_model"
        ),
    )

    # NOTE: An http_client can be programmatically specified
    # and will be used by the OpenAI client. However, since it is
    # not a JSON-serializable object, it cannot be set via configuration.
    # http_client: Client | None = None

    model_config = SettingsConfigDict(
        env_prefix="OPENAI_",
        extra="allow",
        arbitrary_types_allowed=True,
        env_file=".env",
        env_file_encoding="utf-8",
    )


class AzureSettings(BaseSettings):
    """
    Settings for using Azure models in the MCP Agent application.
    """

    api_key: str | None = Field(
        default=None,
        validation_alias=AliasChoices(
            "api_key", "AZURE_OPENAI_API_KEY", "AZURE_AI_API_KEY", "azure__api_key"
        ),
    )

    endpoint: str | None = Field(
        default=None,
        validation_alias=AliasChoices(
            "endpoint", "AZURE_OPENAI_ENDPOINT", "AZURE_AI_ENDPOINT", "azure__endpoint"
        ),
    )

    credential_scopes: List[str] | None = Field(
        default=["https://cognitiveservices.azure.com/.default"]
    )

    model_config = SettingsConfigDict(
        env_prefix="AZURE_",
        extra="allow",
        arbitrary_types_allowed=True,
        env_file=".env",
        env_file_encoding="utf-8",
    )


class GoogleSettings(BaseSettings, VertexAIMixin):
    """
    Settings for using Google models in the MCP Agent application.
    """

    api_key: str | None = Field(
        default=None,
        validation_alias=AliasChoices(
            "api_key", "GOOGLE_API_KEY", "GEMINI_API_KEY", "google__api_key"
        ),
    )

    vertexai: bool = Field(
        default=False,
        validation_alias=AliasChoices(
            "vertexai", "GOOGLE_VERTEXAI", "google__vertexai"
        ),
    )

    default_model: str | None = Field(
        default=None,
        validation_alias=AliasChoices(
            "default_model", "GOOGLE_DEFAULT_MODEL", "google__default_model"
        ),
    )

    model_config = SettingsConfigDict(
        env_prefix="GOOGLE_",
        extra="allow",
        arbitrary_types_allowed=True,
        env_file=".env",
        env_file_encoding="utf-8",
    )


class VertexAISettings(BaseSettings, VertexAIMixin):
    """Standalone Vertex AI settings (for future use)."""

    model_config = SettingsConfigDict(
        env_prefix="VERTEXAI_",
        extra="allow",
        arbitrary_types_allowed=True,
        env_file=".env",
        env_file_encoding="utf-8",
    )


class SubagentSettings(BaseModel):
    """
    Settings for discovering and loading project/user subagents (AgentSpec files).
    Supports common formats like Claude Code subagents.
    """

    enabled: bool = True
    """Enable automatic subagent discovery and loading."""

    search_paths: List[str] = Field(
        default_factory=lambda: [
            ".claude/agents",
            "~/.claude/agents",
            ".mcp-agent/agents",
            "~/.mcp-agent/agents",
        ]
    )
    """Ordered list of directories to scan. Earlier entries take precedence on name conflicts (project before user)."""

    pattern: str = "**/*.*"
    """Glob pattern within each directory to match files (YAML/JSON/Markdown supported)."""

    definitions: List[AgentSpec] = Field(default_factory=list)
    """Inline AgentSpec definitions directly in config."""

    model_config = ConfigDict(extra="allow", arbitrary_types_allowed=True)


class TemporalSettings(BaseModel):
    """
    Temporal settings for the MCP Agent application.
    """

    host: str
    namespace: str = "default"
    api_key: str | None = None
    tls: bool = False
    task_queue: str
    max_concurrent_activities: int | None = None
    timeout_seconds: int | None = 60
    rpc_metadata: Dict[str, str] | None = None
    id_reuse_policy: Literal[
        "allow_duplicate",
        "allow_duplicate_failed_only",
        "reject_duplicate",
        "terminate_if_running",
    ] = "allow_duplicate"

    model_config = ConfigDict(extra="allow", arbitrary_types_allowed=True)


class UsageTelemetrySettings(BaseModel):
    """
    Settings for usage telemetry in the MCP Agent application.
    Anonymized usage metrics are sent to a telemetry server to help improve the product.
    """

    enabled: bool = True
    """Enable usage telemetry in the MCP Agent application."""

    enable_detailed_telemetry: bool = False
    """If enabled, detailed telemetry data, including prompts and agents, will be sent to the telemetry server."""

    model_config = ConfigDict(extra="allow", arbitrary_types_allowed=True)


class TracePathSettings(BaseModel):
    """
    Settings for configuring trace file paths with dynamic elements like timestamps or session IDs.
    """

    path_pattern: str = "traces/mcp-agent-trace-{unique_id}.jsonl"
    """
    Path pattern for trace files with a {unique_id} placeholder.
    The placeholder will be replaced according to the unique_id setting.
    Example: "traces/mcp-agent-trace-{unique_id}.jsonl"
    """

    unique_id: Literal["timestamp", "session_id"] = "timestamp"
    """
    Type of unique identifier to use in the trace filename:
    """

    timestamp_format: str = "%Y%m%d_%H%M%S"
    """
    Format string for timestamps when unique_id is set to "timestamp".
    Uses Python's datetime.strftime format.
    """

    model_config = ConfigDict(extra="allow", arbitrary_types_allowed=True)


class TraceOTLPSettings(BaseModel):
    """
    Settings for OTLP exporter in OpenTelemetry.
    """

    endpoint: str | None = None
    """OTLP endpoint for exporting traces."""

    headers: Dict[str, str] | None = None
    """Optional headers for OTLP exporter."""

    model_config = ConfigDict(extra="allow", arbitrary_types_allowed=True)


class OpenTelemetryExporterBase(BaseModel):
    """
    Base class for OpenTelemetry exporter configuration.

    This is used as the discriminated base for exporter-specific configs.
    """

    type: Literal["console", "file", "otlp"]

    model_config = ConfigDict(extra="allow", arbitrary_types_allowed=True)


class ConsoleExporterSettings(OpenTelemetryExporterBase):
    type: Literal["console"] = "console"


class FileExporterSettings(OpenTelemetryExporterBase):
    type: Literal["file"] = "file"
    path: str | None = None
    path_settings: TracePathSettings | None = None


class OTLPExporterSettings(OpenTelemetryExporterBase):
    type: Literal["otlp"] = "otlp"
    endpoint: str | None = None
    headers: Dict[str, str] | None = None


OpenTelemetryExporterSettings = Annotated[
    Union[
        ConsoleExporterSettings,
        FileExporterSettings,
        OTLPExporterSettings,
    ],
    Field(discriminator="type"),
]


class OpenTelemetrySettings(BaseModel):
    """
    OTEL settings for the MCP Agent application.
    """

    enabled: bool = False

    exporters: List[OpenTelemetryExporterSettings] = []
    """
    Exporters to use (can enable multiple simultaneously). Each exporter has
    its own typed configuration.

    Backward compatible: a YAML list of literal strings (e.g. ["console", "otlp"]) is
    accepted and will be transformed, sourcing settings from legacy fields
    like `otlp_settings`, `path` and `path_settings` if present.
    """

    service_name: str = "mcp-agent"
    service_instance_id: str | None = None
    service_version: str | None = None

    sample_rate: float = 1.0
    """Sample rate for tracing (1.0 = sample everything)"""

    # Deprecated: use exporters: [{ type: "otlp", ... }]
    otlp_settings: TraceOTLPSettings | None = None
    """Deprecated single OTLP settings. Prefer exporters list with type "otlp"."""

    model_config = ConfigDict(extra="allow", arbitrary_types_allowed=True)

    @model_validator(mode="before")
    @classmethod
    def _coerce_exporters_schema(cls, data: Dict) -> Dict:
        """
        Backward compatibility shim to allow:
          - exporters: ["console", "file", "otlp"] with legacy per-exporter fields
          - exporters already in discriminated-union form
        """
        if not isinstance(data, dict):
            return data

        exporters = data.get("exporters")

        # If exporters are already objects with a 'type', leave as-is
        if isinstance(exporters, list) and all(
            isinstance(e, dict) and "type" in e for e in exporters
        ):
            return data

        # If exporters are literal strings, up-convert to typed configs
        if isinstance(exporters, list) and all(isinstance(e, str) for e in exporters):
            typed_exporters: List[Dict] = []
            # Legacy helpers
            legacy_otlp = data.get("otlp_settings") or {}
            legacy_path = data.get("path")
            legacy_path_settings = data.get("path_settings")

            for name in exporters:
                if name == "console":
                    typed_exporters.append({"type": "console"})
                elif name == "file":
                    typed_exporters.append(
                        {
                            "type": "file",
                            "path": legacy_path,
                            "path_settings": legacy_path_settings,
                        }
                    )
                elif name == "otlp":
                    typed_exporters.append(
                        {
                            "type": "otlp",
                            "endpoint": (legacy_otlp or {}).get("endpoint"),
                            "headers": (legacy_otlp or {}).get("headers"),
                        }
                    )
            # Overwrite with transformed list
            data["exporters"] = typed_exporters

        return data


class LogPathSettings(BaseModel):
    """
    Settings for configuring log file paths with dynamic elements like timestamps or session IDs.
    """

    path_pattern: str = "logs/mcp-agent-{unique_id}.jsonl"
    """
    Path pattern for log files with a {unique_id} placeholder.
    The placeholder will be replaced according to the unique_id setting.
    Example: "logs/mcp-agent-{unique_id}.jsonl"
    """

    unique_id: Literal["timestamp", "session_id"] = "timestamp"
    """
    Type of unique identifier to use in the log filename:
    - timestamp: Uses the current time formatted according to timestamp_format
    - session_id: Generates a UUID for the session
    """

    timestamp_format: str = "%Y%m%d_%H%M%S"
    """
    Format string for timestamps when unique_id is set to "timestamp".
    Uses Python's datetime.strftime format.
    """

    model_config = ConfigDict(extra="allow", arbitrary_types_allowed=True)


class LoggerSettings(BaseModel):
    """
    Logger settings for the MCP Agent application.
    """

    # Original transport configuration (kept for backward compatibility)
    type: Literal["none", "console", "file", "http"] = "console"

    transports: List[Literal["none", "console", "file", "http"]] = []
    """List of transports to use (can enable multiple simultaneously)"""

    level: Literal["debug", "info", "warning", "error"] = "info"
    """Minimum logging level"""

    progress_display: bool = False
    """Enable or disable the progress display"""

    path: str = "mcp-agent.jsonl"
    """Path to log file, if logger 'type' is 'file'."""

    # Settings for advanced log path configuration
    path_settings: LogPathSettings | None = None
    """
    Save log files with more advanced path semantics, like having timestamps or session id in the log name.
    """

    batch_size: int = 100
    """Number of events to accumulate before processing"""

    flush_interval: float = 2.0
    """How often to flush events in seconds"""

    max_queue_size: int = 2048
    """Maximum queue size for event processing"""

    # HTTP transport settings
    http_endpoint: str | None = None
    """HTTP endpoint for event transport"""

    http_headers: dict[str, str] | None = None
    """HTTP headers for event transport"""

    http_timeout: float = 5.0
    """HTTP timeout seconds for event transport"""

    model_config = ConfigDict(extra="allow", arbitrary_types_allowed=True)


class Settings(BaseSettings):
    """
    Settings class for the MCP Agent application.
    """

    model_config = SettingsConfigDict(
        env_nested_delimiter="__",
        env_file=".env",
        env_file_encoding="utf-8",
        extra="allow",
        nested_model_default_partial_update=True,
    )  # Customize the behavior of settings here

    name: str | None = None
    """The name of the MCP application"""

    description: str | None = None
    """The description of the MCP application"""

    mcp: MCPSettings | None = Field(default_factory=MCPSettings)
    """MCP config, such as MCP servers"""

    execution_engine: Literal["asyncio", "temporal"] = "asyncio"
    """Execution engine for the MCP Agent application"""

    temporal: TemporalSettings | None = None
    """Settings for Temporal workflow orchestration"""

    anthropic: AnthropicSettings | None = Field(default_factory=AnthropicSettings)
    """Settings for using Anthropic models in the MCP Agent application"""

    bedrock: BedrockSettings | None = Field(default_factory=BedrockSettings)
    """Settings for using Bedrock models in the MCP Agent application"""

    cohere: CohereSettings | None = Field(default_factory=CohereSettings)
    """Settings for using Cohere models in the MCP Agent application"""

    openai: OpenAISettings | None = Field(default_factory=OpenAISettings)
    """Settings for using OpenAI models in the MCP Agent application"""

    azure: AzureSettings | None = Field(default_factory=AzureSettings)
    """Settings for using Azure models in the MCP Agent application"""

    google: GoogleSettings | None = Field(default_factory=GoogleSettings)
    """Settings for using Google models in the MCP Agent application"""

    otel: OpenTelemetrySettings | None = OpenTelemetrySettings()
    """OpenTelemetry logging settings for the MCP Agent application"""

    logger: LoggerSettings | None = LoggerSettings()
    """Logger settings for the MCP Agent application"""

    usage_telemetry: UsageTelemetrySettings | None = UsageTelemetrySettings()
    """Usage tracking settings for the MCP Agent application"""

    agents: SubagentSettings | None = SubagentSettings()
    """Settings for defining and loading subagents for the MCP Agent application"""

    def __eq__(self, other):  # type: ignore[override]
        if not isinstance(other, Settings):
            return NotImplemented
        # Compare by full JSON dump to avoid differences in internal field-set tracking
        return self.model_dump(mode="json") == other.model_dump(mode="json")

    @classmethod
    def find_config(cls) -> Path | None:
        """Find the config file in the current directory or parent directories."""
        return cls._find_config(["mcp-agent.config.yaml", "mcp_agent.config.yaml"])

    @classmethod
    def find_secrets(cls) -> Path | None:
        """Find the secrets file in the current directory or parent directories."""
        return cls._find_config(["mcp-agent.secrets.yaml", "mcp_agent.secrets.yaml"])

    @classmethod
    def _find_config(cls, filenames: List[str]) -> Path | None:
        """Find a file by name in current, parents, and `.mcp-agent` subdirs, with home fallback.

        Search order:
          - For each directory from CWD -> root:
              - <dir>/<filename>
              - <dir>/.mcp-agent/<filename>
          - Home-level fallback:
              - ~/.mcp-agent/<filename>
        Returns the first match found.
        """
        current_dir = Path.cwd()

        # Check current directory and parent directories (direct and .mcp-agent subdir)
        while True:
            for filename in filenames:
                direct = current_dir / filename
                if direct.exists():
                    return direct

                mcp_dir = current_dir / ".mcp-agent" / filename
                if mcp_dir.exists():
                    return mcp_dir

            if current_dir == current_dir.parent:
                break
            current_dir = current_dir.parent

        # Home directory fallback
        try:
            home = Path.home()
            for filename in filenames:
                home_file = home / ".mcp-agent" / filename
                if home_file.exists():
                    return home_file
        except Exception:
            pass

        return None


class PreloadSettings(BaseSettings):
    """
    Class for preloaded settings of the MCP Agent application.
    """

    model_config = SettingsConfigDict(env_prefix="mcp_app_settings_")

    preload: str | None = None
    """ A literal YAML string to interpret as a serialized Settings model.
    For example, the value given by `pydantic_yaml.to_yaml_str(settings)`.
    Env Var: `MCP_APP_SETTINGS_PRELOAD`.
    """

    preload_strict: bool = False
    """ Whether to perform strict parsing of the preload string.
    If true, failures in parsing will raise an exception.
    If false (default), failures in parsing will fall through to the default
    settings loading.
    Env Var: `MCP_APP_SETTINGS_PRELOAD_STRICT`.
    """


# Global settings object
_settings: Settings | None = None


def _clear_global_settings():
    """
    Convenience for testing - clear the global memoized settings.
    """
    global _settings
    _settings = None


def _set_and_warn_global_settings(settings: Settings) -> None:
    """Set global settings and warn if called from non-main thread."""
    global _settings
    _settings = settings
    # Thread-safety advisory: warn when setting global singleton from non-main thread
    if threading.current_thread() is not threading.main_thread():
        warnings.warn(
            "get_settings() is setting the global Settings singleton from a non-main thread. "
            "In multithreaded environments, use get_settings(set_global=False) to avoid "
            "global state modification, or pass the Settings instance explicitly to MCPApp(settings=...).",
            stacklevel=3,  # Adjusted stacklevel since we're now in a helper function
        )


def _check_file_exists(file_path: (str | Path)) -> bool:
    """Check if a file exists at the given path."""
    return Path(file_path).exists()


def _read_file_content(file_path: (str | Path)) -> str:
    """Read and return the contents of a file."""
    with open(file_path, "r", encoding="utf-8") as f:
        return f.read()


def _load_yaml_from_string(yaml_content: str) -> dict:
    """Load YAML content from a string."""
    return yaml.safe_load(yaml_content) or {}


def get_settings(config_path: str | None = None, set_global: bool = True) -> Settings:
    """Get settings instance, automatically loading from config file if available.

    Args:
        config_path: Optional path to config file. If None, searches for config automatically.
        set_global: Whether to set the loaded settings as the global singleton. Default is True for backward
                    compatibility. Set to False for multi-threaded environments to avoid global state modification.

    Returns:
        Settings instance with loaded configuration.
    """

    def deep_merge(base: dict, update: dict) -> dict:
        """Recursively merge two dictionaries, preserving nested structures."""
        merged = base.copy()
        for key, value in update.items():
            if (
                key in merged
                and isinstance(merged[key], dict)
                and isinstance(value, dict)
            ):
                merged[key] = deep_merge(merged[key], value)
            else:
                merged[key] = value
        return merged

    # Only return cached global settings if we're in set_global mode
    if set_global:
        global _settings
        if _settings:
            return _settings

    merged_settings = {}

    preload_settings = PreloadSettings()
    preload_config = preload_settings.preload
    if preload_config:
        try:
            # Write to an intermediate buffer to force interpretation as literal data and not a file path
            buf = StringIO()
            buf.write(preload_config)
            buf.seek(0)
            yaml_settings = yaml.safe_load(buf) or {}

            # Preload is authoritative: construct from YAML directly (no env overlay)
            return Settings(**yaml_settings)
        except Exception as e:
            if preload_settings.preload_strict:
                raise ValueError(
                    "MCP App Preloaded Settings value failed validation"
                ) from e
            # TODO: Decide the right logging call here - I'm cautious that it's in a very central scope
            print(
                f"MCP App Preloaded Settings value failed validation: {e}",
                file=sys.stderr,
            )

    # Determine the config file to use
    if config_path:
        config_file = Path(config_path)
        if not _check_file_exists(config_file):
            raise FileNotFoundError(f"Config file not found: {config_path}")
    else:
        config_file = Settings.find_config()

    # If we found a config file, load it
    if config_file and _check_file_exists(config_file):
        file_content = _read_file_content(config_file)
        yaml_settings = _load_yaml_from_string(file_content)
        merged_settings = yaml_settings

        # Try to find secrets in the same directory as the config file
        config_dir = config_file.parent
        secrets_found = False
        for secrets_filename in ["mcp-agent.secrets.yaml", "mcp_agent.secrets.yaml"]:
            secrets_file = config_dir / secrets_filename
            if _check_file_exists(secrets_file):
                secrets_content = _read_file_content(secrets_file)
                yaml_secrets = _load_yaml_from_string(secrets_content)
                merged_settings = deep_merge(merged_settings, yaml_secrets)
                secrets_found = True
                break

        # If no secrets were found in the config directory, fall back to discovery
        if not secrets_found:
            secrets_file = Settings.find_secrets()
            if secrets_file and _check_file_exists(secrets_file):
                secrets_content = _read_file_content(secrets_file)
                yaml_secrets = _load_yaml_from_string(secrets_content)
                merged_settings = deep_merge(merged_settings, yaml_secrets)

        settings = Settings(**merged_settings)
        if set_global:
            _set_and_warn_global_settings(settings)
        return settings

    # No valid config found anywhere
    settings = Settings()
    if set_global:
        _set_and_warn_global_settings(settings)
    return settings<|MERGE_RESOLUTION|>--- conflicted
+++ resolved
@@ -4,13 +4,13 @@
 """
 
 import sys
+from httpx import URL
 from io import StringIO
 from pathlib import Path
 from typing import Dict, List, Literal, Optional, Union, Annotated
 import threading
 import warnings
 
-<<<<<<< HEAD
 from pydantic import (
     AliasChoices,
     BaseModel,
@@ -19,10 +19,6 @@
     field_validator,
     model_validator,
 )
-=======
-from httpx import URL
-from pydantic import AliasChoices, BaseModel, ConfigDict, Field, field_validator
->>>>>>> 78f9a88d
 from pydantic_settings import BaseSettings, SettingsConfigDict
 import yaml
 
