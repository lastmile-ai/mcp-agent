import asyncio
from typing import List, Literal, Dict, Optional, TypeVar, TYPE_CHECKING

<<<<<<< HEAD
from mcp import ServerCapabilities
from opentelemetry import trace
=======
>>>>>>> e7de88f9
from pydantic import BaseModel
from mcp.client.session import ClientSession
from mcp.server.lowlevel.server import Server
from mcp.server.stdio import stdio_server
from mcp.types import (
    CallToolResult,
    GetPromptResult,
    ListPromptsResult,
    ListToolsResult,
    Prompt,
    Tool,
    TextContent,
)

from mcp_agent.logging.event_progress import ProgressAction
from mcp_agent.logging.logger import get_logger
from mcp_agent.tracing.semconv import GEN_AI_AGENT_NAME, GEN_AI_TOOL_NAME
from mcp_agent.tracing.telemetry import record_attributes
from mcp_agent.mcp.gen_client import gen_client

from mcp_agent.core.context_dependent import ContextDependent
from mcp_agent.mcp.mcp_agent_client_session import MCPAgentClientSession
from mcp_agent.mcp.mcp_connection_manager import MCPConnectionManager

if TYPE_CHECKING:
    from mcp_agent.core.context import Context


logger = get_logger(
    __name__
)  # This will be replaced per-instance when agent_name is available

SEP = "_"

# Define type variables for the generalized method
T = TypeVar("T")
R = TypeVar("R")


class NamespacedTool(BaseModel):
    """
    A tool that is namespaced by server name.
    """

    tool: Tool
    server_name: str
    namespaced_tool_name: str


class NamespacedPrompt(BaseModel):
    """
    A prompt that is namespaced by server name.
    """

    prompt: Prompt
    server_name: str
    namespaced_prompt_name: str


class MCPAggregator(ContextDependent):
    """
    Aggregates multiple MCP servers. When a developer calls, e.g. call_tool(...),
    the aggregator searches all servers in its list for a server that provides that tool.
    """

    initialized: bool = False
    """Whether the aggregator has been initialized with tools and resources from all servers."""

    connection_persistence: bool = False
    """Whether to maintain a persistent connection to the server."""

    server_names: List[str]
    """A list of server names to connect to."""

    async def __aenter__(self):
        await self.initialize()
        return self

    async def __aexit__(self, exc_type, exc_val, exc_tb):
        await self.close()

    def __init__(
        self,
        server_names: List[str],
        connection_persistence: bool = True,  # Default to True for better stability
        context: Optional["Context"] = None,
        name: str = None,
        **kwargs,
    ):
        """
        :param server_names: A list of server names to connect to.
        :param connection_persistence: Whether to maintain persistent connections to servers (default: True).
        Note: The server names must be resolvable by the gen_client function, and specified in the server registry.
        """
        super().__init__(
            context=context,
            **kwargs,
        )

        self.server_names = server_names
        self.connection_persistence = connection_persistence
        self.agent_name = name
        self._persistent_connection_manager: MCPConnectionManager = None

        # Set up logger with agent name in namespace if available
        global logger
        logger_name = f"{__name__}.{name}" if name else __name__
        logger = get_logger(logger_name)

        # Maps namespaced_tool_name -> namespaced tool info
        self._namespaced_tool_map: Dict[str, NamespacedTool] = {}
        # Maps server_name -> list of tools
        self._server_to_tool_map: Dict[str, List[NamespacedTool]] = {}
        self._tool_map_lock = asyncio.Lock()

        # Maps namespaced_prompt_name -> namespaced prompt info
        self._namespaced_prompt_map: Dict[str, NamespacedPrompt] = {}
        # Cache for prompt objects, maps server_name -> list of prompt objects
        self._server_to_prompt_map: Dict[str, List[NamespacedPrompt]] = {}
        self._prompt_map_lock = asyncio.Lock()

    async def initialize(self, force: bool = False):
        """Initialize the application."""
        tracer = self.context.tracer or trace.get_tracer("mcp-agent")
        with tracer.start_as_current_span(
            f"{self.__class__.__name__}.initialize"
        ) as span:
            span.set_attribute("server_names", self.server_names)
            span.set_attribute("force", force)
            span.set_attribute("connection_persistence", self.connection_persistence)
            span.set_attribute(GEN_AI_AGENT_NAME, self.agent_name)
            span.set_attribute("initialized", self.initialized)

            if self.initialized and not force:
                return

            # Keep a connection manager to manage persistent connections for this aggregator
            if self.connection_persistence:
                # Try to get existing connection manager from context
                # TODO: saqadri (FA1) - verify
                # Initialize connection manager tracking on the context if not present
                # These are placed on the context since it's shared across aggregators

                connection_manager: MCPConnectionManager | None = None

                if not hasattr(self.context, "_mcp_connection_manager_lock"):
                    self.context._mcp_connection_manager_lock = asyncio.Lock()

                if not hasattr(self.context, "_mcp_connection_manager_ref_count"):
                    self.context._mcp_connection_manager_ref_count = int(0)

                async with self.context._mcp_connection_manager_lock:
                    self.context._mcp_connection_manager_ref_count += 1

                    if hasattr(self.context, "_mcp_connection_manager"):
                        connection_manager = self.context._mcp_connection_manager
                    else:
                        connection_manager = MCPConnectionManager(
                            self.context.server_registry
                        )
                        await connection_manager.__aenter__()
                        self.context._mcp_connection_manager = connection_manager

                    self._persistent_connection_manager = connection_manager

            await self.load_servers()
            span.add_event("initialize_complete")
            self.initialized = True

    async def close(self):
        """
        Close all persistent connections when the aggregator is deleted.
        """
        tracer = self.context.tracer or trace.get_tracer("mcp-agent")
        with tracer.start_as_current_span(f"{self.__class__.__name__}.close") as span:
            span.set_attribute("server_names", self.server_names)
            span.set_attribute("connection_persistence", self.connection_persistence)
            span.set_attribute(GEN_AI_AGENT_NAME, self.agent_name)

            # TODO: saqadri (FA1) - Verify implementation
            if (
                not self.connection_persistence
                or not self._persistent_connection_manager
            ):
                return

            try:
                # We only need to manage reference counting if we're using connection persistence
                if hasattr(self.context, "_mcp_connection_manager_lock") and hasattr(
                    self.context, "_mcp_connection_manager_ref_count"
                ):
                    async with self.context._mcp_connection_manager_lock:
                        # Decrement the reference count
                        self.context._mcp_connection_manager_ref_count -= 1
                        current_count = self.context._mcp_connection_manager_ref_count
                        logger.debug(
                            f"Decremented connection ref count to {current_count}"
                        )

                        # Only proceed with cleanup if we're the last user
                        if current_count == 0:
                            logger.info(
                                "Last aggregator closing, shutting down all persistent connections..."
                            )

                            if (
                                hasattr(self.context, "_mcp_connection_manager")
                                and self.context._mcp_connection_manager
                                == self._persistent_connection_manager
                            ):
                                # Add timeout protection for the disconnect operation
                                try:
                                    await asyncio.wait_for(
                                        self._persistent_connection_manager.disconnect_all(),
                                        timeout=5.0,
                                    )
                                except asyncio.TimeoutError:
                                    logger.warning(
                                        "Timeout during disconnect_all(), forcing shutdown"
                                    )

                                # Ensure the exit method is called regardless
                                try:
                                    await self._persistent_connection_manager.__aexit__(
                                        None, None, None
                                    )
                                except Exception as e:
                                    logger.error(
                                        f"Error during connection manager __aexit__: {e}"
                                    )

                                # Clean up the connection manager from the context
                                delattr(self.context, "_mcp_connection_manager")
                                logger.info(
                                    "Connection manager successfully closed and removed from context"
                                )

                self.initialized = False
            except Exception as e:
                logger.error(
                    f"Error during connection manager cleanup: {e}", exc_info=True
                )
                # TODO: saqadri (FA1) - Even if there's an error, we should mark ourselves as uninitialized
                self.initialized = False
                span.set_status(trace.Status(trace.StatusCode.ERROR))
                span.record_exception(e)

    @classmethod
    async def create(
        cls,
        server_names: List[str],
        connection_persistence: bool = False,
    ) -> "MCPAggregator":
        """
        Factory method to create and initialize an MCPAggregator.
        Use this instead of constructor since we need async initialization.
        If connection_persistence is True, the aggregator will maintain a
        persistent connection to the servers for as long as this aggregator is around.
        By default we do not maintain a persistent connection.
        """

        logger.info(f"Creating MCPAggregator with servers: {server_names}")

        instance = cls(
            server_names=server_names,
            connection_persistence=connection_persistence,
        )

        tracer = cls.context.tracer or trace.get_tracer("mcp-agent")
        with tracer.start_as_current_span(f"{cls.__class__.__name__}.create") as span:
            span.set_attribute("server_names", server_names)
            span.set_attribute("connection_persistence", connection_persistence)

            try:
                await instance.__aenter__()

                logger.debug("Loading servers...")
                await instance.load_servers()

                logger.debug("MCPAggregator created and initialized.")
                return instance
            except Exception as e:
                logger.error(f"Error creating MCPAggregator: {e}")
                span.set_status(trace.Status(trace.StatusCode.ERROR))
                span.record_exception(e)
                await instance.__aexit__(None, None, None)

    async def load_server(self, server_name: str):
        """
        Load tools and prompts from a single server and update the index of namespaced tool/prompt names for that server.
        """
        tracer = self.context.tracer or trace.get_tracer("mcp-agent")
        with tracer.start_as_current_span(
            f"{self.__class__.__name__}.load_server"
        ) as span:
            span.set_attribute("server_name", server_name)
            span.set_attribute(GEN_AI_AGENT_NAME, self.agent_name)

            if server_name not in self.server_names:
                raise ValueError(f"Server '{server_name}' not found in server list")

            _, tools, prompts = await self._fetch_capabilities(server_name)

            # Process tools
            async with self._tool_map_lock:
                self._server_to_tool_map[server_name] = []
                for tool in tools:
                    namespaced_tool_name = f"{server_name}{SEP}{tool.name}"
                    namespaced_tool = NamespacedTool(
                        tool=tool,
                        server_name=server_name,
                        namespaced_tool_name=namespaced_tool_name,
                    )

                    self._namespaced_tool_map[namespaced_tool_name] = namespaced_tool
                    self._server_to_tool_map[server_name].append(namespaced_tool)

            # Process prompts
            async with self._prompt_map_lock:
                self._server_to_prompt_map[server_name] = []
                for prompt in prompts:
                    namespaced_prompt_name = f"{server_name}{SEP}{prompt.name}"
                    namespaced_prompt = NamespacedPrompt(
                        prompt=prompt,
                        server_name=server_name,
                        namespaced_prompt_name=namespaced_prompt_name,
                    )

                    self._namespaced_prompt_map[namespaced_prompt_name] = (
                        namespaced_prompt
                    )
                    self._server_to_prompt_map[server_name].append(namespaced_prompt)

            event_metadata = {
                "server_name": server_name,
                "agent_name": self.agent_name,
                "tool_count": len(tools),
                "prompt_count": len(prompts),
            }

            logger.debug(
                f"MCP Aggregator initialized for server '{server_name}'",
                data={"progress_action": ProgressAction.INITIALIZED, **event_metadata},
            )

            span.add_event(
                "load_server_complete",
                event_metadata,
            )

            for tool in tools:
                span.set_attribute(
                    f"tool.{tool.name}", tool.description or "No description"
                )
            for prompt in prompts:
                span.set_attribute(
                    f"prompt.{prompt.name}", prompt.description or "No description"
                )

            return tools, prompts

    async def load_servers(self, force: bool = False):
        """
        Discover tools and prompts from each server in parallel and build an index of namespaced tool/prompt names.
        """
        tracer = self.context.tracer or trace.get_tracer("mcp-agent")
        with tracer.start_as_current_span(
            f"{self.__class__.__name__}.load_servers"
        ) as span:
            span.set_attribute("server_names", self.server_names)
            span.set_attribute("force", force)
            span.set_attribute("connection_persistence", self.connection_persistence)
            span.set_attribute(GEN_AI_AGENT_NAME, self.agent_name)
            span.set_attribute("initialized", self.initialized)

            if self.initialized and not force:
                logger.debug("MCPAggregator already initialized. Skipping reload.")
                return

            async with self._tool_map_lock:
                self._namespaced_tool_map.clear()
                self._server_to_tool_map.clear()

            async with self._prompt_map_lock:
                self._namespaced_prompt_map.clear()
                self._server_to_prompt_map.clear()

            # TODO: saqadri (FA1) - Verify that this can be removed
            # if self.connection_persistence:
            #     # Start all the servers
            #     await asyncio.gather(
            #         *(self._start_server(server_name) for server_name in self.server_names),
            #         return_exceptions=True,
            #     )

            # Load tools and prompts from all servers concurrently
            results = await asyncio.gather(
                *(self.load_server(server_name) for server_name in self.server_names),
                return_exceptions=True,
            )

            for server_name, result in zip(self.server_names, results):
                if isinstance(result, BaseException):
                    logger.error(
                        f"Error loading server data: {result}. Attempting to continue"
                    )
                    span.add_event(
                        "server_load_error",
                        {
                            "server_name": server_name,
                            "exception.type": type(result).__name__,
                            "exception.message": str(result),
                        },
                    )
                    continue
                else:
                    span.add_event(
                        "server_load_success",
                        {
                            "server_name": server_name,
                        },
                    )

            self.initialized = True

    async def get_server(self, server_name: str) -> Optional[ClientSession]:
        """Get a server connection if available."""

        if self.connection_persistence:
            try:
                server_conn = await self._persistent_connection_manager.get_server(
                    server_name, client_session_factory=MCPAgentClientSession
                )
                return server_conn.session
            except Exception as e:
                logger.warning(
                    f"Error getting server connection for '{server_name}': {e}"
                )
                return None
        else:
            logger.debug(
                f"Creating temporary connection to server: {server_name}",
                data={
                    "progress_action": ProgressAction.STARTING,
                    "server_name": server_name,
                    "agent_name": self.agent_name,
                },
            )
            async with gen_client(
                server_name, server_registry=self.context.server_registry
            ) as client:
                return client

    async def get_capabilities(self, server_name: str):
        """Get server capabilities if available."""
        tracer = self.context.tracer or trace.get_tracer("mcp-agent")
        with tracer.start_as_current_span(
            f"{self.__class__.__name__}.get_capabilitites"
        ) as span:
            span.set_attribute(GEN_AI_AGENT_NAME, self.agent_name)
            span.set_attribute("server_names", self.server_names)
            span.set_attribute("connection_persistence", self.connection_persistence)
            span.set_attribute("server_name", server_name)

            def _annotate_span_for_capabilities(capabilities: ServerCapabilities):
                for attr in [
                    "experimental",
                    "logging",
                    "prompts",
                    "resources",
                    "tools",
                ]:
                    value = getattr(capabilities, attr, None)
                    span.set_attribute(
                        f"{server_name}.capabilities.{attr}", value is not None
                    )

            if self.connection_persistence:
                try:
                    server_conn = await self._persistent_connection_manager.get_server(
                        server_name, client_session_factory=MCPAgentClientSession
                    )
                    # TODO: saqadri (FA1) - verify
                    # server_capabilities is a property, not a coroutine
                    res = server_conn.server_capabilities
                    _annotate_span_for_capabilities(res)
                    return res
                except Exception as e:
                    logger.warning(
                        f"Error getting capabilities for server '{server_name}': {e}"
                    )
                    span.set_status(trace.Status(trace.StatusCode.ERROR))
                    span.record_exception(e)
                    return None
            else:
                logger.debug(
                    f"Creating temporary connection to server: {server_name}",
                    data={
                        "progress_action": ProgressAction.STARTING,
                        "server_name": server_name,
                        "agent_name": self.agent_name,
                    },
                )
                async with self.context.server_registry.start_server(
                    server_name, client_session_factory=MCPAgentClientSession
                ) as session:
                    try:
                        initialize_result = await session.initialize()
                        res = initialize_result.capabilities
                        _annotate_span_for_capabilities(res)
                        return res
                    except Exception as e:
                        logger.warning(
                            f"Error getting capabilities for server '{server_name}': {e}"
                        )
                        span.set_status(trace.Status(trace.StatusCode.ERROR))
                        span.record_exception(e)
                        return None

    async def refresh(self, server_name: str | None = None):
        """
        Refresh the tools and prompts from the specified server or all servers.
        """
        tracer = self.context.tracer or trace.get_tracer("mcp-agent")
        with tracer.start_as_current_span(f"{self.__class__.__name__}.refresh") as span:
            span.set_attribute(GEN_AI_AGENT_NAME, self.agent_name)
            if server_name:
                span.set_attribute("server_name", server_name)
                await self.load_server(server_name)
            else:
                await self.load_servers(force=True)

    async def list_servers(self) -> List[str]:
        """Return the list of server names aggregated by this agent."""
        tracer = self.context.tracer or trace.get_tracer("mcp-agent")
        with tracer.start_as_current_span(
            f"{self.__class__.__name__}.list_servers"
        ) as span:
            span.set_attribute(GEN_AI_AGENT_NAME, self.agent_name)
            span.set_attribute("initialized", self.initialized)
            if not self.initialized:
                await self.load_servers()

            span.set_attribute("server_names", self.server_names)
            return self.server_names

    async def list_tools(self, server_name: str | None = None) -> ListToolsResult:
        """
        :return: Tools from all servers aggregated, and renamed to be dot-namespaced by server name.
        """
        tracer = self.context.tracer or trace.get_tracer("mcp-agent")
        with tracer.start_as_current_span(
            f"{self.__class__.__name__}.list_tools"
        ) as span:
            span.set_attribute(GEN_AI_AGENT_NAME, self.agent_name)
            span.set_attribute("initialized", self.initialized)
            if not self.initialized:
                await self.load_servers()

            if server_name:
                span.set_attribute("server_name", server_name)
                result = ListToolsResult(
                    prompts=[
                        namespaced_tool.tool.model_copy(
                            update={"name": namespaced_tool.namespaced_tool_name}
                        )
                        for namespaced_tool in self._server_to_tool_map.get(
                            server_name, []
                        )
                    ]
                )
            else:
                result = ListToolsResult(
                    tools=[
                        namespaced_tool.tool.model_copy(
                            update={"name": namespaced_tool_name}
                        )
                        for namespaced_tool_name, namespaced_tool in self._namespaced_tool_map.items()
                    ]
                )
            span.set_attribute("tool_count", len(result.tools))
            for tool in result.tools:
                span.set_attribute(
                    f"tool.{tool.name}", tool.description or "No description"
                )
            return result

    async def call_tool(
        self, name: str, arguments: dict | None = None, server_name: str | None = None
    ) -> CallToolResult:
        """
        Call a namespaced tool, e.g., 'server_name.tool_name'.
        """
<<<<<<< HEAD
        tracer = self.context.tracer or trace.get_tracer("mcp-agent")
        with tracer.start_as_current_span(
            f"{self.__class__.__name__}.call_tool"
        ) as span:
            span.set_attribute(GEN_AI_AGENT_NAME, self.agent_name)
            span.set_attribute(GEN_AI_TOOL_NAME, name)

            if arguments is not None:
                record_attributes(span, arguments, "arguments")

            if not self.initialized:
                await self.load_servers()

            server_name: str = None
            local_tool_name: str = None

            if server_name:
                span.set_attribute("server_name", server_name)
                local_tool_name = name
            else:
                server_name, local_tool_name = self._parse_capability_name(name, "tool")
                span.set_attribute("parsed_server_name", server_name)
                span.set_attribute("parsed_tool_name", local_tool_name)

            if server_name is None or local_tool_name is None:
                logger.error(f"Error: Tool '{name}' not found")
                span.set_status(trace.Status(trace.StatusCode.ERROR))
                span.record_exception(ValueError(f"Tool '{name}' not found"))
=======
        if not self.initialized:
            await self.load_servers()

        server_name: str = None
        local_tool_name: str = None

        if server_name:
            local_tool_name = name
        else:
            server_name, local_tool_name = self._parse_capability_name(name, "tool")

        if server_name is None or local_tool_name is None:
            logger.error(f"Error: Tool '{name}' not found")
            return CallToolResult(
                isError=True,
                content=[TextContent(type="text", text=f"Tool '{name}' not found")],
            )

        logger.info(
            "Requesting tool call",
            data={
                "progress_action": ProgressAction.CALLING_TOOL,
                "tool_name": local_tool_name,
                "server_name": server_name,
                "agent_name": self.agent_name,
            },
        )

        async def try_call_tool(client: ClientSession):
            try:
                return await client.call_tool(name=local_tool_name, arguments=arguments)
            except Exception as e:
>>>>>>> e7de88f9
                return CallToolResult(
                    isError=True,
                    content=[TextContent(type="text", text=f"Tool '{name}' not found")],
                )

            logger.info(
                "Requesting tool call",
                data={
                    "progress_action": ProgressAction.CALLING_TOOL,
                    "tool_name": local_tool_name,
                    "server_name": server_name,
                    "agent_name": self.agent_name,
                },
            )
            span.add_event(
                "request_tool_call",
                {
                    GEN_AI_AGENT_NAME: self.agent_name,
                    GEN_AI_TOOL_NAME: local_tool_name,
                    "server_name": server_name,
                },
            )

            def _annotate_span_for_result(result: CallToolResult):
                span.set_attribute("result.isError", result.isError)
                if result.isError:
                    span.set_status(trace.Status(trace.StatusCode.ERROR))
                    error_message = (
                        result.content[0].text
                        if len(result.content) > 0 and result.content[0].type == "text"
                        else "Error calling tool"
                    )
                    span.record_exception(Exception(error_message))
                else:
                    for idx, content in enumerate(result.content):
                        span.set_attribute(f"result.content.{idx}.type", content.type)
                        if content.type == "text":
                            span.set_attribute(
                                f"result.content.{idx}.text", result.content[idx].text
                            )

            async def try_call_tool(client: ClientSession):
                try:
                    res = await client.call_tool(
                        name=local_tool_name, arguments=arguments
                    )
                    _annotate_span_for_result(res)
                    return res
                except Exception as e:
                    span.set_status(trace.Status(trace.StatusCode.ERROR))
                    span.record_exception(e)
                    return CallToolResult(
                        isError=True,
                        content=[
                            TextContent(
                                type="text",
                                text=f"Failed to call tool '{local_tool_name}' on server '{server_name}': {str(e)}",
                            )
                        ],
                    )

            if self.connection_persistence:
                server_connection = (
                    await self._persistent_connection_manager.get_server(
                        server_name, client_session_factory=MCPAgentClientSession
                    )
                )
                res = await try_call_tool(server_connection.session)
                _annotate_span_for_result(res)
                return res
            else:
                logger.debug(
                    f"Creating temporary connection to server: {server_name}",
                    data={
                        "progress_action": ProgressAction.STARTING,
                        "server_name": server_name,
                        "agent_name": self.agent_name,
                    },
                )
                span.add_event(
                    "temporary_connection_created",
                    {"server_name": server_name, GEN_AI_AGENT_NAME: self.agent_name},
                )
                async with gen_client(
                    server_name, server_registry=self.context.server_registry
                ) as client:
                    result = await try_call_tool(client)
                    logger.debug(
                        f"Closing temporary connection to server: {server_name}",
                        data={
                            "progress_action": ProgressAction.SHUTDOWN,
                            "server_name": server_name,
                            "agent_name": self.agent_name,
                        },
                    )
                    span.add_event(
                        "temporary_connection_closed",
                        {
                            "server_name": server_name,
                            GEN_AI_AGENT_NAME: self.agent_name,
                        },
                    )
                    _annotate_span_for_result(result)
                    return result

    async def list_prompts(self, server_name: str | None = None) -> ListPromptsResult:
        """
        :return: Prompts from all servers aggregated, and renamed to be dot-namespaced by server name.
        """
        tracer = self.context.tracer or trace.get_tracer("mcp-agent")
        with tracer.start_as_current_span(
            f"{self.__class__.__name__}.list_prompts"
        ) as span:
            span.set_attribute(GEN_AI_AGENT_NAME, self.agent_name)
            span.set_attribute("initialized", self.initialized)
            if not self.initialized:
                await self.load_servers()

            if server_name:
                span.set_attribute("server_name", server_name)
                res = ListPromptsResult(
                    prompts=[
                        namespaced_prompt.prompt.model_copy(
                            update={"name": namespaced_prompt.namespaced_prompt_name}
                        )
                        for namespaced_prompt in self._server_to_prompt_map.get(
                            server_name, []
                        )
                    ]
                )
            else:
                res = ListPromptsResult(
                    prompts=[
                        namespaced_prompt.prompt.model_copy(
                            update={"name": namespaced_prompt_name}
                        )
                        for namespaced_prompt_name, namespaced_prompt in self._namespaced_prompt_map.items()
                    ]
                )

            span.set_attribute("prompts", [prompt.name for prompt in res.prompts])

            for prompt in res.prompts:
                span.set_attribute(
                    f"prompt.{prompt.name}.description", prompt.description
                )
                for arg in prompt.arguments:
                    for attr in [
                        "description",
                        "required",
                    ]:
                        value = getattr(arg, attr, None)
                        if value is not None:
                            span.set_attribute(
                                f"prompt.{prompt.name}.arguments.{arg.name}.{attr}",
                                value,
                            )

            return res

    async def get_prompt(
        self,
        name: str,
        arguments: dict[str, str] | None = None,
        server_name: str | None = None,
    ) -> GetPromptResult:
        """
        Get a prompt from a server.

        Args:
            name: Name of the prompt, optionally namespaced with server name
                using the format 'server_name-prompt_name'
            arguments: Optional dictionary of string arguments to pass to the prompt template
                for prompt template resolution

        Returns:
            Fully resolved prompt returned by the server
        """
<<<<<<< HEAD
        tracer = self.context.tracer or trace.get_tracer("mcp-agent")
        with tracer.start_as_current_span(
            f"{self.__class__.__name__}.get_prompt"
        ) as span:
            span.set_attribute(GEN_AI_AGENT_NAME, self.agent_name)
            span.set_attribute("name", name)
            span.set_attribute("initialized", self.initialized)

            if arguments is not None:
                record_attributes(span, arguments, "arguments")

            if not self.initialized:
                await self.load_servers()

            if server_name:
                span.set_attribute("server_name", server_name)
                local_prompt_name = name
            else:
                server_name, local_prompt_name = self._parse_capability_name(
                    name, "prompt"
=======
        if not self.initialized:
            await self.load_servers()

        if server_name:
            local_prompt_name = name
        else:
            server_name, local_prompt_name = self._parse_capability_name(name, "prompt")

        if server_name is None or local_prompt_name is None:
            logger.error(f"Error: Prompt '{name}' not found")
            return GetPromptResult(
                isError=True, description=f"Prompt '{name}' not found", messages=[]
            )

        logger.info(
            "Requesting prompt",
            data={
                # TODO: saqadri (FA1) - update progress action
                "progress_action": ProgressAction.CALLING_TOOL,
                "tool_name": local_prompt_name,
                "server_name": server_name,
                "agent_name": self.agent_name,
            },
        )

        async def try_get_prompt(client: ClientSession):
            try:
                return await client.get_prompt(
                    name=local_prompt_name, arguments=arguments
>>>>>>> e7de88f9
                )
                span.set_attribute("parsed_server_name", server_name)
                span.set_attribute("parsed_prompt_name", local_prompt_name)

            if server_name is None or local_prompt_name is None:
                logger.error(f"Error: Prompt '{name}' not found")
                span.set_status(trace.Status(trace.StatusCode.ERROR))
                span.record_exception(ValueError(f"Prompt '{name}' not found"))
                return GetPromptResult(
                    isError=True, description=f"Prompt '{name}' not found", messages=[]
                )

            logger.info(
                "Requesting prompt",
                data={
                    # TODO: saqadri (FA1) - update progress action
                    "progress_action": ProgressAction.CALLING_TOOL,
                    "tool_name": local_prompt_name,
                    "server_name": server_name,
                    "agent_name": self.agent_name,
                },
            )

            span.add_event(
                "request_prompt",
                {
                    "prompt_name": local_prompt_name,
                    "server_name": server_name,
                    "agent_name": self.agent_name,
                },
            )

            async def try_get_prompt(client: ClientSession):
                try:
                    return await client.get_prompt(
                        name=local_prompt_name, arguments=arguments
                    )
                except Exception as e:
                    span.set_status(trace.Status(trace.StatusCode.ERROR))
                    span.record_exception(e)
                    return GetPromptResult(
                        isError=True,
                        description=f"Failed to get prompt '{local_prompt_name}' on server '{server_name}': {str(e)}",
                        messages=[],
                    )

            result: GetPromptResult = GetPromptResult(messages=[])
            if self.connection_persistence:
                server_connection = (
                    await self._persistent_connection_manager.get_server(
                        server_name, client_session_factory=MCPAgentClientSession
                    )
                )
                result = await try_get_prompt(server_connection.session)
            else:
                logger.debug(
                    f"Creating temporary connection to server: {server_name}",
                    data={
                        "progress_action": ProgressAction.STARTING,
                        "server_name": server_name,
                        "agent_name": self.agent_name,
                    },
                )
                span.add_event(
                    "temporary_connection_created",
                    {"server_name": server_name, "agent_name": self.agent_name},
                )
                async with gen_client(
                    server_name, server_registry=self.context.server_registry
                ) as client:
                    result = await try_get_prompt(client)
                    logger.debug(
                        f"Closing temporary connection to server: {server_name}",
                        data={
                            "progress_action": ProgressAction.SHUTDOWN,
                            "server_name": server_name,
                            "agent_name": self.agent_name,
                        },
                    )
                    span.add_event(
                        "temporary_connection_closed",
                        {"server_name": server_name, "agent_name": self.agent_name},
                    )

            # Add namespaced name and source server to the result
            # TODO: saqadri (FA1) - this code shouldn't be here.
            # It should be wherever the prompt is being displayed
            if result and result.messages:
                result.server_name = server_name
                result.prompt_name = local_prompt_name
                result.namespaced_name = f"{server_name}{SEP}{local_prompt_name}"

                for idx, message in enumerate(result.messages):
                    span.set_attribute(f"prompt.message.{idx}.role", message.role)
                    span.set_attribute(
                        f"prompt.message.{idx}.content.type", message.content.type
                    )
                    if message.content.type == "text":
                        span.set_attribute(
                            f"prompt.message.{idx}.content.text", message.content.text
                        )

                # Store the arguments in the result for display purposes
                if arguments:
                    result.arguments = arguments

                if result.description:
                    span.set_attribute("prompt.description", result.description)

<<<<<<< HEAD
            return result
=======
            # Store the arguments in the result for display purposes
            if arguments:
                result.arguments = arguments
        return result
>>>>>>> e7de88f9

    def _parse_capability_name(
        self, name: str, capability: Literal["tool", "prompt"]
    ) -> tuple[str, str]:
        """
        Parse a capability name into server name and local capability name.

        Args:
            name: The tool or prompt name, possibly namespaced
            capability: The type of capability, either 'tool' or 'prompt'

        Returns:
            Tuple of (server_name, local_name)
        """
        # First check if this is a namespaced name with a valid server prefix
        if SEP in name:
            parts = name.split(SEP)

            # Try matching from longest possible prefix to shortest
            for i in range(len(parts) - 1, 0, -1):
                prefix = SEP.join(parts[:i])
                if prefix in self.server_names:
                    return prefix, SEP.join(parts[i:])

        # If no server name prefix is found, search all servers for a capability with this exact name
        if capability == "tool":
            capability_map = self._server_to_tool_map

            def getter(item: NamespacedTool):
                return item.tool.name
        elif capability == "prompt":
            capability_map = self._server_to_prompt_map

            def getter(item: NamespacedPrompt):
                return item.prompt.name
        else:
            raise ValueError(f"Unsupported capability: {capability}")

        # Search across all servers
        for srv_name, items in capability_map.items():
            for item in items:
                if getter(item) == name:
                    return srv_name, name

        # No match found
        return None, None

    async def _start_server(self, server_name: str):
        if self.connection_persistence:
            logger.info(
                f"Creating persistent connection to server: {server_name}",
                data={
                    "progress_action": ProgressAction.STARTING,
                    "server_name": server_name,
                    "agent_name": self.agent_name,
                },
            )

            server_conn = await self._persistent_connection_manager.get_server(
                server_name, client_session_factory=MCPAgentClientSession
            )

            logger.info(
                f"MCP Server initialized for agent '{self.agent_name}'",
                data={
                    "progress_action": ProgressAction.STARTING,
                    "server_name": server_name,
                    "agent_name": self.agent_name,
                },
            )

            return server_conn.session
        else:
            async with gen_client(
                server_name, server_registry=self.context.server_registry
            ) as client:
                return client

    async def _fetch_tools(self, client: ClientSession, server_name: str) -> List[Tool]:
        # Only fetch tools if the server supports them
        capabilities = await self.get_capabilities(server_name)
        if not capabilities or not capabilities.tools:
            logger.debug(f"Server '{server_name}' does not support tools")
            return []

        tools: List[Tool] = []
        try:
            result = await client.list_tools()
            if not result:
                return []

            cursor = result.nextCursor
            tools.extend(result.tools or [])

            while cursor:
                result = await client.list_tools(cursor=cursor)
                if not result:
                    return tools

                cursor = result.nextCursor
                tools.extend(result.tools or [])

            return tools
        except Exception as e:
            logger.error(f"Error loading tools from server '{server_name}'", data=e)
            return tools

    async def _fetch_prompts(
        self, client: ClientSession, server_name: str
    ) -> List[Prompt]:
        # Only fetch prompts if the server supports them
        capabilities = await self.get_capabilities(server_name)
        if not capabilities or not capabilities.prompts:
            logger.debug(f"Server '{server_name}' does not support prompts")
            return []

        prompts: List[Prompt] = []

        try:
            result = await client.list_prompts()
            if not result:
                return prompts

            cursor = result.nextCursor
            prompts.extend(result.prompts or [])

            while cursor:
                result = await client.list_prompts(cursor=cursor)
                if not result:
                    return prompts

                cursor = result.nextCursor
                prompts.extend(result.prompts or [])

            return prompts
        except Exception as e:
            logger.error(f"Error loading prompts from server '{server_name}': {e}")
            return prompts

    async def _fetch_capabilities(self, server_name: str):
        tools: List[Tool] = []
        prompts: List[Prompt] = []

        if self.connection_persistence:
            server_connection = await self._persistent_connection_manager.get_server(
                server_name, client_session_factory=MCPAgentClientSession
            )
            tools = await self._fetch_tools(server_connection.session, server_name)
            prompts = await self._fetch_prompts(server_connection.session, server_name)
        else:
            async with gen_client(
                server_name, server_registry=self.context.server_registry
            ) as client:
                tools = await self._fetch_tools(client, server_name)
                prompts = await self._fetch_prompts(client, server_name)

        return server_name, tools, prompts


class MCPCompoundServer(Server):
    """
    A compound server (server-of-servers) that aggregates multiple MCP servers and is itself an MCP server
    """

    def __init__(self, server_names: List[str], name: str = "MCPCompoundServer"):
        super().__init__(name)
        self.aggregator = MCPAggregator(server_names)

        # Register handlers for tools, prompts
        # TODO: saqadri - once we support resources, add handlers for those as well
        self.list_tools()(self._list_tools)
        self.call_tool()(self._call_tool)
        self.list_prompts()(self._list_prompts)
        self.get_prompt()(self._get_prompt)

    async def _list_tools(self) -> List[Tool]:
        """List all tools aggregated from connected MCP servers."""
        tools_result = await self.aggregator.list_tools()
        return tools_result.tools

    async def _call_tool(
        self, name: str, arguments: dict | None = None
    ) -> CallToolResult:
        """Call a specific tool from the aggregated servers."""
        try:
            result = await self.aggregator.call_tool(name=name, arguments=arguments)
            return result.content
        except Exception as e:
            return CallToolResult(
                isError=True,
                content=[
                    TextContent(type="text", text=f"Error calling tool: {str(e)}")
                ],
            )

    async def _list_prompts(self) -> List[Prompt]:
        """List available prompts from the connected MCP servers."""
        list_prompts_result = await self.aggregator.list_prompts()
        return list_prompts_result.prompts

    async def _get_prompt(
        self, name: str, arguments: dict[str, str] | None = None
    ) -> GetPromptResult:
        """
        Get a prompt from the aggregated servers.

        Args:
            name: Name of the prompt to get (optionally namespaced)
            arguments: Optional dictionary of string arguments for prompt templating
        """
        try:
            result = await self.aggregator.get_prompt(name=name, arguments=arguments)
            return result
        except Exception as e:
            return GetPromptResult(
                isError=True, description=f"Error getting prompt: {e}", messages=[]
            )

    async def run_stdio_async(self) -> None:
        """Run the server using stdio transport."""
        async with stdio_server() as (read_stream, write_stream):
            await self.run(
                read_stream=read_stream,
                write_stream=write_stream,
                initialization_options=self.create_initialization_options(),
            )<|MERGE_RESOLUTION|>--- conflicted
+++ resolved
@@ -1,11 +1,8 @@
 import asyncio
 from typing import List, Literal, Dict, Optional, TypeVar, TYPE_CHECKING
 
-<<<<<<< HEAD
 from mcp import ServerCapabilities
 from opentelemetry import trace
-=======
->>>>>>> e7de88f9
 from pydantic import BaseModel
 from mcp.client.session import ClientSession
 from mcp.server.lowlevel.server import Server
@@ -599,7 +596,6 @@
         """
         Call a namespaced tool, e.g., 'server_name.tool_name'.
         """
-<<<<<<< HEAD
         tracer = self.context.tracer or trace.get_tracer("mcp-agent")
         with tracer.start_as_current_span(
             f"{self.__class__.__name__}.call_tool"
@@ -628,40 +624,6 @@
                 logger.error(f"Error: Tool '{name}' not found")
                 span.set_status(trace.Status(trace.StatusCode.ERROR))
                 span.record_exception(ValueError(f"Tool '{name}' not found"))
-=======
-        if not self.initialized:
-            await self.load_servers()
-
-        server_name: str = None
-        local_tool_name: str = None
-
-        if server_name:
-            local_tool_name = name
-        else:
-            server_name, local_tool_name = self._parse_capability_name(name, "tool")
-
-        if server_name is None or local_tool_name is None:
-            logger.error(f"Error: Tool '{name}' not found")
-            return CallToolResult(
-                isError=True,
-                content=[TextContent(type="text", text=f"Tool '{name}' not found")],
-            )
-
-        logger.info(
-            "Requesting tool call",
-            data={
-                "progress_action": ProgressAction.CALLING_TOOL,
-                "tool_name": local_tool_name,
-                "server_name": server_name,
-                "agent_name": self.agent_name,
-            },
-        )
-
-        async def try_call_tool(client: ClientSession):
-            try:
-                return await client.call_tool(name=local_tool_name, arguments=arguments)
-            except Exception as e:
->>>>>>> e7de88f9
                 return CallToolResult(
                     isError=True,
                     content=[TextContent(type="text", text=f"Tool '{name}' not found")],
@@ -840,7 +802,6 @@
         Returns:
             Fully resolved prompt returned by the server
         """
-<<<<<<< HEAD
         tracer = self.context.tracer or trace.get_tracer("mcp-agent")
         with tracer.start_as_current_span(
             f"{self.__class__.__name__}.get_prompt"
@@ -861,37 +822,6 @@
             else:
                 server_name, local_prompt_name = self._parse_capability_name(
                     name, "prompt"
-=======
-        if not self.initialized:
-            await self.load_servers()
-
-        if server_name:
-            local_prompt_name = name
-        else:
-            server_name, local_prompt_name = self._parse_capability_name(name, "prompt")
-
-        if server_name is None or local_prompt_name is None:
-            logger.error(f"Error: Prompt '{name}' not found")
-            return GetPromptResult(
-                isError=True, description=f"Prompt '{name}' not found", messages=[]
-            )
-
-        logger.info(
-            "Requesting prompt",
-            data={
-                # TODO: saqadri (FA1) - update progress action
-                "progress_action": ProgressAction.CALLING_TOOL,
-                "tool_name": local_prompt_name,
-                "server_name": server_name,
-                "agent_name": self.agent_name,
-            },
-        )
-
-        async def try_get_prompt(client: ClientSession):
-            try:
-                return await client.get_prompt(
-                    name=local_prompt_name, arguments=arguments
->>>>>>> e7de88f9
                 )
                 span.set_attribute("parsed_server_name", server_name)
                 span.set_attribute("parsed_prompt_name", local_prompt_name)
@@ -1001,14 +931,7 @@
                 if result.description:
                     span.set_attribute("prompt.description", result.description)
 
-<<<<<<< HEAD
             return result
-=======
-            # Store the arguments in the result for display purposes
-            if arguments:
-                result.arguments = arguments
-        return result
->>>>>>> e7de88f9
 
     def _parse_capability_name(
         self, name: str, capability: Literal["tool", "prompt"]
