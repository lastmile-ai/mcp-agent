import asyncio
from typing import List, Literal, Dict, Optional, TypeVar, TYPE_CHECKING

<<<<<<< HEAD
from mcp import ListResourcesResult, ReadResourceResult, ServerCapabilities
=======
>>>>>>> 170a1068
from opentelemetry import trace
from pydantic import BaseModel
from mcp.client.session import ClientSession
from mcp.server.lowlevel.server import Server
from mcp.server.stdio import stdio_server
from mcp.types import (
    CallToolResult,
    GetPromptResult,
    ListPromptsResult,
    ListToolsResult,
    ListResourcesResult,
    ReadResourceResult,
    ServerCapabilities,
    Prompt,
    Tool,
    TextContent,
    Resource,
)

from mcp_agent.logging.event_progress import ProgressAction
from mcp_agent.logging.logger import get_logger
from mcp_agent.tracing.semconv import GEN_AI_AGENT_NAME, GEN_AI_TOOL_NAME
from mcp_agent.tracing.telemetry import get_tracer, record_attributes
from mcp_agent.mcp.gen_client import gen_client

from mcp_agent.core.context_dependent import ContextDependent
from mcp_agent.mcp.mcp_agent_client_session import MCPAgentClientSession
from mcp_agent.mcp.mcp_connection_manager import MCPConnectionManager

if TYPE_CHECKING:
    from mcp_agent.core.context import Context


logger = get_logger(
    __name__
)  # This will be replaced per-instance when agent_name is available

SEP = "_"

# Define type variables for the generalized method
T = TypeVar("T")
R = TypeVar("R")


class NamespacedTool(BaseModel):
    """
    A tool that is namespaced by server name.
    """

    tool: Tool
    server_name: str
    namespaced_tool_name: str


class NamespacedPrompt(BaseModel):
    """
    A prompt that is namespaced by server name.
    """

    prompt: Prompt
    server_name: str
    namespaced_prompt_name: str


class NamespacedResource(BaseModel):
    """
    A resource that is namespaced by server name.
    """

    resource: Resource
    server_name: str
    namespaced_resource_name: str


class MCPAggregator(ContextDependent):
    """
    Aggregates multiple MCP servers. When a developer calls, e.g. call_tool(...),
    the aggregator searches all servers in its list for a server that provides that tool.
    """

    initialized: bool = False
    """Whether the aggregator has been initialized with tools and resources from all servers."""

    connection_persistence: bool = False
    """Whether to maintain a persistent connection to the server."""

    server_names: List[str]
    """A list of server names to connect to."""

    async def __aenter__(self):
        await self.initialize()
        return self

    async def __aexit__(self, exc_type, exc_val, exc_tb):
        await self.close()

    def __init__(
        self,
        server_names: List[str],
        connection_persistence: bool = True,  # Default to True for better stability
        context: Optional["Context"] = None,
        name: str = None,
        **kwargs,
    ):
        """
        :param server_names: A list of server names to connect to.
        :param connection_persistence: Whether to maintain persistent connections to servers (default: True).
        Note: The server names must be resolvable by the gen_client function, and specified in the server registry.
        """
        super().__init__(
            context=context,
            **kwargs,
        )

        self.server_names = server_names
        self.connection_persistence = connection_persistence
        self.agent_name = name
        self._persistent_connection_manager: MCPConnectionManager = None

        # Set up logger with agent name in namespace if available
        global logger
        logger_name = f"{__name__}.{name}" if name else __name__
        logger = get_logger(logger_name)

        # Maps namespaced_tool_name -> namespaced tool info
        self._namespaced_tool_map: Dict[str, NamespacedTool] = {}
        # Maps server_name -> list of tools
        self._server_to_tool_map: Dict[str, List[NamespacedTool]] = {}
        self._tool_map_lock = asyncio.Lock()

        # Maps namespaced_prompt_name -> namespaced prompt info
        self._namespaced_prompt_map: Dict[str, NamespacedPrompt] = {}
        # Cache for prompt objects, maps server_name -> list of prompt objects
        self._server_to_prompt_map: Dict[str, List[NamespacedPrompt]] = {}
        self._prompt_map_lock = asyncio.Lock()

        # Maps namespaced_resource_name -> namespaced resource info
        self._namespaced_resource_map: Dict[str, NamespacedResource] = {}
        # Cache for resource objects, maps server_name -> list of resource objects
        self._server_to_resource_map: Dict[str, List[NamespacedResource]] = {}
        self._resource_map_lock = asyncio.Lock()

    async def initialize(self, force: bool = False):
        """Initialize the application."""
        tracer = get_tracer(self.context)
        with tracer.start_as_current_span(
            f"{self.__class__.__name__}.initialize"
        ) as span:
            span.set_attribute("server_names", self.server_names)
            span.set_attribute("force", force)
            span.set_attribute("connection_persistence", self.connection_persistence)
            span.set_attribute(GEN_AI_AGENT_NAME, self.agent_name)
            span.set_attribute("initialized", self.initialized)

            if self.initialized and not force:
                return

            # Keep a connection manager to manage persistent connections for this aggregator
            if self.connection_persistence:
                # Try to get existing connection manager from context
                # TODO: saqadri (FA1) - verify
                # Initialize connection manager tracking on the context if not present
                # These are placed on the context since it's shared across aggregators

                connection_manager: MCPConnectionManager | None = None

                if not hasattr(self.context, "_mcp_connection_manager_lock"):
                    self.context._mcp_connection_manager_lock = asyncio.Lock()

                if not hasattr(self.context, "_mcp_connection_manager_ref_count"):
                    self.context._mcp_connection_manager_ref_count = int(0)

                async with self.context._mcp_connection_manager_lock:
                    self.context._mcp_connection_manager_ref_count += 1

                    if hasattr(self.context, "_mcp_connection_manager"):
                        connection_manager = self.context._mcp_connection_manager
                    else:
                        connection_manager = MCPConnectionManager(
                            self.context.server_registry
                        )
                        await connection_manager.__aenter__()
                        self.context._mcp_connection_manager = connection_manager

                    self._persistent_connection_manager = connection_manager

            await self.load_servers()
            span.add_event("initialized")
            self.initialized = True

    async def close(self):
        """
        Close all persistent connections when the aggregator is deleted.
        """
        tracer = get_tracer(self.context)
        with tracer.start_as_current_span(f"{self.__class__.__name__}.close") as span:
            span.set_attribute("server_names", self.server_names)
            span.set_attribute("connection_persistence", self.connection_persistence)
            span.set_attribute(GEN_AI_AGENT_NAME, self.agent_name)

            # TODO: saqadri (FA1) - Verify implementation
            if (
                not self.connection_persistence
                or not self._persistent_connection_manager
            ):
                self.initialized = False
                return

            try:
                # We only need to manage reference counting if we're using connection persistence
                if hasattr(self.context, "_mcp_connection_manager_lock") and hasattr(
                    self.context, "_mcp_connection_manager_ref_count"
                ):
                    async with self.context._mcp_connection_manager_lock:
                        # Decrement the reference count
                        self.context._mcp_connection_manager_ref_count -= 1
                        current_count = self.context._mcp_connection_manager_ref_count
                        logger.debug(
                            f"Decremented connection ref count to {current_count}"
                        )

                        # Only proceed with cleanup if we're the last user
                        if current_count == 0:
                            logger.info(
                                "Last aggregator closing, shutting down all persistent connections..."
                            )

                            if (
                                hasattr(self.context, "_mcp_connection_manager")
                                and self.context._mcp_connection_manager
                                == self._persistent_connection_manager
                            ):
                                # Add timeout protection for the disconnect operation
                                try:
                                    await asyncio.wait_for(
                                        self._persistent_connection_manager.disconnect_all(),
                                        timeout=5.0,
                                    )
                                except asyncio.TimeoutError:
                                    logger.warning(
                                        "Timeout during disconnect_all(), forcing shutdown"
                                    )

                                # Ensure the exit method is called regardless
                                try:
                                    await self._persistent_connection_manager.__aexit__(
                                        None, None, None
                                    )
                                except Exception as e:
                                    logger.warning(
                                        f"Error during connection manager cleanup: {e}"
                                    )

                                # Clean up the connection manager from the context
                                delattr(self.context, "_mcp_connection_manager")
                                logger.info(
                                    "Connection manager successfully closed and removed from context"
                                )
                        else:
                            logger.debug(
                                f"Aggregator closing with ref count {current_count}, "
                                "connection manager will remain active"
                            )
            except Exception as e:
                logger.error(
                    f"Error during connection manager cleanup: {e}", exc_info=True
                )
                span.set_status(trace.Status(trace.StatusCode.ERROR))
                span.record_exception(e)
            finally:
                # Always mark as uninitialized regardless of errors
                self.initialized = False

    @classmethod
    async def create(
        cls,
        server_names: List[str],
        connection_persistence: bool = False,
    ) -> "MCPAggregator":
        """
        Factory method to create and initialize an MCPAggregator.
        Use this instead of constructor since we need async initialization.
        If connection_persistence is True, the aggregator will maintain a
        persistent connection to the servers for as long as this aggregator is around.
        By default we do not maintain a persistent connection.
        """

        logger.info(f"Creating MCPAggregator with servers: {server_names}")

        instance = cls(
            server_names=server_names,
            connection_persistence=connection_persistence,
        )

        tracer = get_tracer(instance.context)
        with tracer.start_as_current_span(f"{cls.__name__}.create") as span:
            span.set_attribute("server_names", server_names)
            span.set_attribute("connection_persistence", connection_persistence)

            try:
                await instance.__aenter__()

                logger.debug("Loading servers...")
                await instance.load_servers()

                logger.debug("MCPAggregator created and initialized.")
                return instance
            except Exception as e:
                logger.error(f"Error creating MCPAggregator: {e}")
                span.set_status(trace.Status(trace.StatusCode.ERROR))
                span.record_exception(e)
                try:
                    await instance.__aexit__(None, None, None)
                except Exception as cleanup_error:
                    logger.warning(
                        f"Error during MCPAggregator cleanup: {cleanup_error}"
                    )

    async def load_server(self, server_name: str):
        """
        Load tools and prompts from a single server and update the index of namespaced tool/prompt names for that server.
        """
        tracer = get_tracer(self.context)
        with tracer.start_as_current_span(
            f"{self.__class__.__name__}.load_server"
        ) as span:
            span.set_attribute("server_name", server_name)
            span.set_attribute(GEN_AI_AGENT_NAME, self.agent_name)

            if server_name not in self.server_names:
                raise ValueError(f"Server '{server_name}' not found in server list")

            _, tools, prompts, resources = await self._fetch_capabilities(server_name)

            # Process tools
            async with self._tool_map_lock:
                self._server_to_tool_map[server_name] = []
                for tool in tools:
                    namespaced_tool_name = f"{server_name}{SEP}{tool.name}"
                    namespaced_tool = NamespacedTool(
                        tool=tool,
                        server_name=server_name,
                        namespaced_tool_name=namespaced_tool_name,
                    )

                    self._namespaced_tool_map[namespaced_tool_name] = namespaced_tool
                    self._server_to_tool_map[server_name].append(namespaced_tool)

            # Process prompts
            async with self._prompt_map_lock:
                self._server_to_prompt_map[server_name] = []
                for prompt in prompts:
                    namespaced_prompt_name = f"{server_name}{SEP}{prompt.name}"
                    namespaced_prompt = NamespacedPrompt(
                        prompt=prompt,
                        server_name=server_name,
                        namespaced_prompt_name=namespaced_prompt_name,
                    )

                    self._namespaced_prompt_map[namespaced_prompt_name] = (
                        namespaced_prompt
                    )
                    self._server_to_prompt_map[server_name].append(namespaced_prompt)

            # Process resources
            async with self._resource_map_lock:
                self._server_to_resource_map[server_name] = []
                for resource in resources:
                    namespaced_resource_name = f"{server_name}{SEP}{resource.name}"
                    namespaced_resource = NamespacedResource(
                        resource=resource,
                        server_name=server_name,
                        namespaced_resource_name=namespaced_resource_name,
                    )

                    self._namespaced_resource_map[namespaced_resource_name] = (
                        namespaced_resource
                    )
                    self._server_to_resource_map[server_name].append(
                        namespaced_resource
                    )

            event_metadata = {
                "server_name": server_name,
                "agent_name": self.agent_name,
                "tool_count": len(tools),
                "prompt_count": len(prompts),
                "resource_count": len(resources),
            }

            logger.debug(
                f"MCP Aggregator initialized for server '{server_name}'",
                data={"progress_action": ProgressAction.INITIALIZED, **event_metadata},
            )

            if self.context.tracing_enabled:
                span.add_event(
                    "load_server_complete",
                    event_metadata,
                )

                for tool in tools:
                    span.set_attribute(
                        f"tool.{tool.name}", tool.description or "No description"
                    )
                for prompt in prompts:
                    span.set_attribute(
                        f"prompt.{prompt.name}", prompt.description or "No description"
                    )

                for resource in resources:
                    span.set_attribute(
                        f"resource.{resource.name}",
                        resource.description or "No description",
                    )

            return tools, prompts, resources

    async def load_servers(self, force: bool = False):
        """
        Discover tools and prompts from each server in parallel and build an index of namespaced tool/prompt names.
        """
        tracer = get_tracer(self.context)
        with tracer.start_as_current_span(
            f"{self.__class__.__name__}.load_servers"
        ) as span:
            span.set_attribute("server_names", self.server_names)
            span.set_attribute("force", force)
            span.set_attribute("connection_persistence", self.connection_persistence)
            span.set_attribute(GEN_AI_AGENT_NAME, self.agent_name)
            span.set_attribute("initialized", self.initialized)

            if self.initialized and not force:
                logger.debug("MCPAggregator already initialized. Skipping reload.")
                return

            async with self._tool_map_lock:
                self._namespaced_tool_map.clear()
                self._server_to_tool_map.clear()

            async with self._prompt_map_lock:
                self._namespaced_prompt_map.clear()
                self._server_to_prompt_map.clear()

            async with self._resource_map_lock:
                self._namespaced_resource_map.clear()
                self._server_to_resource_map.clear()

            # TODO: saqadri (FA1) - Verify that this can be removed
            # if self.connection_persistence:
            #     # Start all the servers
            #     await asyncio.gather(
            #         *(self._start_server(server_name) for server_name in self.server_names),
            #         return_exceptions=True,
            #     )

            # Load tools, prompts and resources from all servers concurrently
            results = await asyncio.gather(
                *(self.load_server(server_name) for server_name in self.server_names),
                return_exceptions=True,
            )

            for server_name, result in zip(self.server_names, results):
                if isinstance(result, BaseException):
                    logger.error(
                        f"Error loading server data: {result}. Attempting to continue"
                    )
                    span.record_exception(result, {"server_name": server_name})
                    continue
                else:
                    span.add_event(
                        "server_load_success",
                        {
                            "server_name": server_name,
                        },
                    )

            self.initialized = True

    async def get_server(self, server_name: str) -> Optional[ClientSession]:
        """Get a server connection if available."""

        if self.connection_persistence:
            try:
                server_conn = await self._persistent_connection_manager.get_server(
                    server_name, client_session_factory=MCPAgentClientSession
                )
                return server_conn.session
            except Exception as e:
                logger.warning(
                    f"Error getting server connection for '{server_name}': {e}"
                )
                return None
        else:
            logger.debug(
                f"Creating temporary connection to server: {server_name}",
                data={
                    "progress_action": ProgressAction.STARTING,
                    "server_name": server_name,
                    "agent_name": self.agent_name,
                },
            )
            async with gen_client(
                server_name, server_registry=self.context.server_registry
            ) as client:
                return client

    async def get_capabilities(self, server_name: str):
        """Get server capabilities if available."""
        tracer = get_tracer(self.context)
        with tracer.start_as_current_span(
            f"{self.__class__.__name__}.get_capabilitites"
        ) as span:
            span.set_attribute(GEN_AI_AGENT_NAME, self.agent_name)
            span.set_attribute("server_names", self.server_names)
            span.set_attribute("connection_persistence", self.connection_persistence)
            span.set_attribute("server_name", server_name)

            def _annotate_span_for_capabilities(capabilities: ServerCapabilities):
                if not self.context.tracing_enabled:
                    return

                for attr in [
                    "experimental",
                    "logging",
                    "prompts",
                    "resources",
                    "tools",
                ]:
                    value = getattr(capabilities, attr, None)
                    span.set_attribute(
                        f"{server_name}.capabilities.{attr}", value is not None
                    )

            if self.connection_persistence:
                try:
                    server_conn = await self._persistent_connection_manager.get_server(
                        server_name, client_session_factory=MCPAgentClientSession
                    )
                    # TODO: saqadri (FA1) - verify
                    # server_capabilities is a property, not a coroutine
                    res = server_conn.server_capabilities
                    _annotate_span_for_capabilities(res)
                    return res
                except Exception as e:
                    logger.warning(
                        f"Error getting capabilities for server '{server_name}': {e}"
                    )
                    span.set_status(trace.Status(trace.StatusCode.ERROR))
                    span.record_exception(e)
                    return None
            else:
                logger.debug(
                    f"Creating temporary connection to server: {server_name}",
                    data={
                        "progress_action": ProgressAction.STARTING,
                        "server_name": server_name,
                        "agent_name": self.agent_name,
                    },
                )
                async with self.context.server_registry.start_server(
                    server_name, client_session_factory=MCPAgentClientSession
                ) as session:
                    try:
                        initialize_result = await session.initialize()
                        res = initialize_result.capabilities
                        _annotate_span_for_capabilities(res)
                        return res
                    except Exception as e:
                        logger.warning(
                            f"Error getting capabilities for server '{server_name}': {e}"
                        )
                        span.set_status(trace.Status(trace.StatusCode.ERROR))
                        span.record_exception(e)
                        return None

    async def refresh(self, server_name: str | None = None):
        """
        Refresh the tools and prompts from the specified server or all servers.
        """
        tracer = get_tracer(self.context)
        with tracer.start_as_current_span(f"{self.__class__.__name__}.refresh") as span:
            span.set_attribute(GEN_AI_AGENT_NAME, self.agent_name)
            if server_name:
                span.set_attribute("server_name", server_name)
                await self.load_server(server_name)
            else:
                await self.load_servers(force=True)

    async def list_servers(self) -> List[str]:
        """Return the list of server names aggregated by this agent."""
        tracer = get_tracer(self.context)
        with tracer.start_as_current_span(
            f"{self.__class__.__name__}.list_servers"
        ) as span:
            span.set_attribute(GEN_AI_AGENT_NAME, self.agent_name)
            span.set_attribute("initialized", self.initialized)
            if not self.initialized:
                await self.load_servers()

            span.set_attribute("server_names", self.server_names)
            return self.server_names

    async def list_tools(self, server_name: str | None = None) -> ListToolsResult:
        """
        :return: Tools from all servers aggregated, and renamed to be dot-namespaced by server name.
        """
        tracer = get_tracer(self.context)
        with tracer.start_as_current_span(
            f"{self.__class__.__name__}.list_tools"
        ) as span:
            span.set_attribute(GEN_AI_AGENT_NAME, self.agent_name)
            span.set_attribute("initialized", self.initialized)
            if not self.initialized:
                await self.load_servers()

            if server_name:
                span.set_attribute("server_name", server_name)
                result = ListToolsResult(
                    tools=[
                        namespaced_tool.tool.model_copy(
                            update={"name": namespaced_tool.namespaced_tool_name}
                        )
                        for namespaced_tool in self._server_to_tool_map.get(
                            server_name, []
                        )
                    ]
                )
            else:
                async with self._tool_map_lock:
                    result = ListToolsResult(
                        tools=[
                            namespaced_tool.tool.model_copy(
                                update={"name": namespaced_tool_name}
                            )
                            for namespaced_tool_name, namespaced_tool in self._namespaced_tool_map.items()
                        ]
                    )

            if self.context.tracing_enabled:
                span.set_attribute("tool_count", len(result.tools))
                for tool in result.tools:
                    span.set_attribute(
                        f"tool.{tool.name}", tool.description or "No description"
                    )

            return result

    async def list_resources(self, server_name: str | None = None):
        """
        :return: Resources from all servers aggregated, and renamed to be dot-namespaced by server name.
        """
        tracer = get_tracer(self.context)
        with tracer.start_as_current_span(
            f"{self.__class__.__name__}.list_resources"
        ) as span:
            span.set_attribute(GEN_AI_AGENT_NAME, self.agent_name)
            span.set_attribute("initialized", self.initialized)
            if not self.initialized:
                await self.load_servers()

            if server_name:
                span.set_attribute("server_name", server_name)
                result = ListResourcesResult(
                    resources=[
                        namespaced_resource.resource.model_copy(
                            update={
                                "name": namespaced_resource.namespaced_resource_name
                            }
                        )
                        for namespaced_resource in self._server_to_resource_map.get(
                            server_name, []
                        )
                    ]
                )

            else:
<<<<<<< HEAD
                result = ListResourcesResult(
                    resources=[
                        namespaced_resource.resource.model_copy(
                            update={"name": namespaced_resource_name}
                        )
                        for namespaced_resource_name, namespaced_resource in self._namespaced_resource_map.items()
                    ]
                )
=======
                async with self._resource_map_lock:
                    result = ListResourcesResult(
                        resources=[
                            namespaced_resource.resource.model_copy(
                                update={"name": namespaced_resource_name}
                            )
                            for namespaced_resource_name, namespaced_resource in self._namespaced_resource_map.items()
                        ]
                    )
>>>>>>> 170a1068

            if self.context.tracing_enabled:
                span.set_attribute("resource_count", len(result.resources))
                for resource in result.resources:
                    span.set_attribute(
                        f"resource.{resource.name}",
                        resource.description or "No description",
                    )

            return result

<<<<<<< HEAD
    async def read_resource(self, uri: str, server_name: str | None = None):
=======
    async def read_resource(
        self, uri: str, server_name: str | None = None
    ) -> ReadResourceResult:
>>>>>>> 170a1068
        """
        Read a resource from a server by its URI.

        Args:
            uri: The URI of the resource to read.
            server_name: Optionally restrict search to a specific server.

        Returns:
            Resource object, or None if not found
        """
        tracer = get_tracer(self.context)
        with tracer.start_as_current_span(
            f"{self.__class__.__name__}.read_resource"
        ) as span:
            span.set_attribute(GEN_AI_AGENT_NAME, self.agent_name)
            span.set_attribute("initialized", self.initialized)
            if not self.initialized:
                await self.load_servers()

            span.set_attribute("uri", uri)

            # If server_name is provided, use that server
            if server_name:
                span.set_attribute("server_name", server_name)
            else:
                # Use the URI to find the server name
<<<<<<< HEAD
                server_name = self._find_server_name_from_uri(uri)
=======
                server_name, _ = await self._parse_capability_name(uri, "resource")
>>>>>>> 170a1068
                span.set_attribute("parsed_server_name", server_name)

            if server_name is None:
                logger.error(f"Resource with uri '{uri}' not found in any server")
                span.set_status(trace.Status(trace.StatusCode.ERROR))
                span.record_exception(
                    ValueError(f"Resource with uri '{uri}' not found in any server")
                )
                return ReadResourceResult(contents=[])

            async def try_read_resource(client: ClientSession):
                try:
                    res = await client.read_resource(uri=uri)
                    return res
                except Exception as e:
                    logger.error(
                        f"Error reading resource with uri '{uri}'"
                        + (f" from server '{server_name}'" if server_name else "")
                        + f": {e}"
                    )
                    span.set_status(trace.Status(trace.StatusCode.ERROR))
                    span.record_exception(e)
                    return ReadResourceResult(contents=[])

            if self.connection_persistence:
                server_conn = await self._persistent_connection_manager.get_server(
                    server_name, client_session_factory=MCPAgentClientSession
                )
                res = await try_read_resource(server_conn.session)
                # TODO: jerron - annotate span for result
                return res
            else:
                logger.debug(
                    f"Creating temporary connection to server: {server_name}",
                    data={
                        "progress_action": ProgressAction.STARTING,
                        "server_name": server_name,
                        "agent_name": self.agent_name,
                    },
                )
                span.add_event(
                    "temporary_connection_created",
                    {
                        "server_name": server_name,
                        GEN_AI_AGENT_NAME: self.agent_name,
                    },
                )
                async with gen_client(
                    server_name, server_registry=self.context.server_registry
                ) as client:
                    result = await try_read_resource(client)
                    logger.debug(
                        f"Closing temporary connection to server: {server_name}",
                        data={
                            "progress_action": ProgressAction.SHUTDOWN,
                            "server_name": server_name,
                            "agent_name": self.agent_name,
                        },
                    )
                    span.add_event(
                        "temporary_connection_closed",
                        {
                            "server_name": server_name,
                            GEN_AI_AGENT_NAME: self.agent_name,
                        },
                    )
                    # TODO: jerron - annotate span for result
                    return result

    async def call_tool(
        self, name: str, arguments: dict | None = None, server_name: str | None = None
    ) -> CallToolResult:
        """
        Call a namespaced tool, e.g., 'server_name.tool_name'.
        """
        tracer = get_tracer(self.context)
        with tracer.start_as_current_span(
            f"{self.__class__.__name__}.call_tool"
        ) as span:
            if self.context.tracing_enabled:
                span.set_attribute(GEN_AI_AGENT_NAME, self.agent_name)
                span.set_attribute(GEN_AI_TOOL_NAME, name)

                if arguments is not None:
                    record_attributes(span, arguments, "arguments")

            if not self.initialized:
                await self.load_servers()

            server_name: str = None
            local_tool_name: str = None

            if server_name:
                span.set_attribute("server_name", server_name)
                local_tool_name = name
            else:
                server_name, local_tool_name = await self._parse_capability_name(
                    name, "tool"
                )
                span.set_attribute("parsed_server_name", server_name)
                span.set_attribute("parsed_tool_name", local_tool_name)

            if server_name is None or local_tool_name is None:
                logger.error(f"Error: Tool '{name}' not found")
                span.set_status(trace.Status(trace.StatusCode.ERROR))
                span.record_exception(ValueError(f"Tool '{name}' not found"))
                return CallToolResult(
                    isError=True,
                    content=[TextContent(type="text", text=f"Tool '{name}' not found")],
                )

            logger.info(
                "Requesting tool call",
                data={
                    "progress_action": ProgressAction.CALLING_TOOL,
                    "tool_name": local_tool_name,
                    "server_name": server_name,
                    "agent_name": self.agent_name,
                },
            )
            span.add_event(
                "request_tool_call",
                {
                    GEN_AI_AGENT_NAME: self.agent_name,
                    GEN_AI_TOOL_NAME: local_tool_name,
                    "server_name": server_name,
                },
            )

            def _annotate_span_for_result(result: CallToolResult):
                if not self.context.tracing_enabled:
                    return
                span.set_attribute("result.isError", result.isError)
                if result.isError:
                    span.set_status(trace.Status(trace.StatusCode.ERROR))
                    error_message = (
                        result.content[0].text
                        if len(result.content) > 0 and result.content[0].type == "text"
                        else "Error calling tool"
                    )
                    span.record_exception(Exception(error_message))
                else:
                    for idx, content in enumerate(result.content):
                        span.set_attribute(f"result.content.{idx}.type", content.type)
                        if content.type == "text":
                            span.set_attribute(
                                f"result.content.{idx}.text", result.content[idx].text
                            )

            async def try_call_tool(client: ClientSession):
                try:
                    res = await client.call_tool(
                        name=local_tool_name, arguments=arguments
                    )
                    _annotate_span_for_result(res)
                    return res
                except Exception as e:
                    span.set_status(trace.Status(trace.StatusCode.ERROR))
                    span.record_exception(e)
                    return CallToolResult(
                        isError=True,
                        content=[
                            TextContent(
                                type="text",
                                text=f"Failed to call tool '{local_tool_name}' on server '{server_name}': {str(e)}",
                            )
                        ],
                    )

            if self.connection_persistence:
                server_connection = (
                    await self._persistent_connection_manager.get_server(
                        server_name, client_session_factory=MCPAgentClientSession
                    )
                )
                res = await try_call_tool(server_connection.session)
                _annotate_span_for_result(res)
                return res
            else:
                logger.debug(
                    f"Creating temporary connection to server: {server_name}",
                    data={
                        "progress_action": ProgressAction.STARTING,
                        "server_name": server_name,
                        "agent_name": self.agent_name,
                    },
                )
                span.add_event(
                    "temporary_connection_created",
                    {"server_name": server_name, GEN_AI_AGENT_NAME: self.agent_name},
                )
                async with gen_client(
                    server_name, server_registry=self.context.server_registry
                ) as client:
                    result = await try_call_tool(client)
                    logger.debug(
                        f"Closing temporary connection to server: {server_name}",
                        data={
                            "progress_action": ProgressAction.SHUTDOWN,
                            "server_name": server_name,
                            "agent_name": self.agent_name,
                        },
                    )
                    span.add_event(
                        "temporary_connection_closed",
                        {
                            "server_name": server_name,
                            GEN_AI_AGENT_NAME: self.agent_name,
                        },
                    )
                    _annotate_span_for_result(result)
                    return result

    async def list_prompts(self, server_name: str | None = None) -> ListPromptsResult:
        """
        :return: Prompts from all servers aggregated, and renamed to be dot-namespaced by server name.
        """
        tracer = get_tracer(self.context)
        with tracer.start_as_current_span(
            f"{self.__class__.__name__}.list_prompts"
        ) as span:
            span.set_attribute(GEN_AI_AGENT_NAME, self.agent_name)
            span.set_attribute("initialized", self.initialized)
            if not self.initialized:
                await self.load_servers()

            if server_name:
                span.set_attribute("server_name", server_name)
                res = ListPromptsResult(
                    prompts=[
                        namespaced_prompt.prompt.model_copy(
                            update={"name": namespaced_prompt.namespaced_prompt_name}
                        )
                        for namespaced_prompt in self._server_to_prompt_map.get(
                            server_name, []
                        )
                    ]
                )
            else:
                async with self._prompt_map_lock:
                    res = ListPromptsResult(
                        prompts=[
                            namespaced_prompt.prompt.model_copy(
                                update={"name": namespaced_prompt_name}
                            )
                            for namespaced_prompt_name, namespaced_prompt in self._namespaced_prompt_map.items()
                        ]
                    )

            if self.context.tracing_enabled:
                span.set_attribute("prompts", [prompt.name for prompt in res.prompts])

                for prompt in res.prompts:
                    if prompt.description:
                        span.set_attribute(
                            f"prompt.{prompt.name}.description", prompt.description
                        )
                    if prompt.arguments:
                        for arg in prompt.arguments:
                            for attr in [
                                "description",
                                "required",
                            ]:
                                value = getattr(arg, attr, None)
                                if value is not None:
                                    span.set_attribute(
                                        f"prompt.{prompt.name}.arguments.{arg.name}.{attr}",
                                        value,
                                    )

            return res

    async def get_prompt(
        self,
        name: str,
        arguments: dict[str, str] | None = None,
        server_name: str | None = None,
    ) -> GetPromptResult:
        """
        Get a prompt from a server.

        Args:
            name: Name of the prompt, optionally namespaced with server name
                using the format 'server_name-prompt_name'
            arguments: Optional dictionary of string arguments to pass to the prompt template
                for prompt template resolution

        Returns:
            Fully resolved prompt returned by the server
        """
        tracer = get_tracer(self.context)
        with tracer.start_as_current_span(
            f"{self.__class__.__name__}.get_prompt"
        ) as span:
            if self.context.tracing_enabled:
                span.set_attribute(GEN_AI_AGENT_NAME, self.agent_name)
                span.set_attribute("name", name)
                span.set_attribute("initialized", self.initialized)

                if arguments is not None:
                    record_attributes(span, arguments, "arguments")

            if not self.initialized:
                await self.load_servers()

            if server_name:
                span.set_attribute("server_name", server_name)
                local_prompt_name = name
            else:
                server_name, local_prompt_name = await self._parse_capability_name(
                    name, "prompt"
                )
                span.set_attribute("parsed_server_name", server_name)
                span.set_attribute("parsed_prompt_name", local_prompt_name)

            if server_name is None or local_prompt_name is None:
                logger.error(f"Error: Prompt '{name}' not found")
                span.set_status(trace.Status(trace.StatusCode.ERROR))
                span.record_exception(ValueError(f"Prompt '{name}' not found"))
                return GetPromptResult(
                    isError=True, description=f"Prompt '{name}' not found", messages=[]
                )

            logger.info(
                "Requesting prompt",
                data={
                    # TODO: saqadri (FA1) - update progress action
                    "progress_action": ProgressAction.CALLING_TOOL,
                    "tool_name": local_prompt_name,
                    "server_name": server_name,
                    "agent_name": self.agent_name,
                },
            )

            span.add_event(
                "request_prompt",
                {
                    "prompt_name": local_prompt_name,
                    "server_name": server_name,
                    "agent_name": self.agent_name,
                },
            )

            async def try_get_prompt(client: ClientSession):
                try:
                    return await client.get_prompt(
                        name=local_prompt_name, arguments=arguments
                    )
                except Exception as e:
                    span.set_status(trace.Status(trace.StatusCode.ERROR))
                    span.record_exception(e)
                    return GetPromptResult(
                        isError=True,
                        description=f"Failed to get prompt '{local_prompt_name}' on server '{server_name}': {str(e)}",
                        messages=[],
                    )

            result: GetPromptResult = GetPromptResult(messages=[])
            if self.connection_persistence:
                server_connection = (
                    await self._persistent_connection_manager.get_server(
                        server_name, client_session_factory=MCPAgentClientSession
                    )
                )
                result = await try_get_prompt(server_connection.session)
            else:
                logger.debug(
                    f"Creating temporary connection to server: {server_name}",
                    data={
                        "progress_action": ProgressAction.STARTING,
                        "server_name": server_name,
                        "agent_name": self.agent_name,
                    },
                )
                span.add_event(
                    "temporary_connection_created",
                    {"server_name": server_name, "agent_name": self.agent_name},
                )
                async with gen_client(
                    server_name, server_registry=self.context.server_registry
                ) as client:
                    result = await try_get_prompt(client)
                    logger.debug(
                        f"Closing temporary connection to server: {server_name}",
                        data={
                            "progress_action": ProgressAction.SHUTDOWN,
                            "server_name": server_name,
                            "agent_name": self.agent_name,
                        },
                    )
                    span.add_event(
                        "temporary_connection_closed",
                        {"server_name": server_name, "agent_name": self.agent_name},
                    )

            # Add namespaced name and source server to the result
            # TODO: saqadri (FA1) - this code shouldn't be here.
            # It should be wherever the prompt is being displayed
            if result and result.messages:
                result.server_name = server_name
                result.prompt_name = local_prompt_name
                result.namespaced_name = f"{server_name}{SEP}{local_prompt_name}"

                # Store the arguments in the result for display purposes
                if arguments:
                    result.arguments = arguments

                if self.context.tracing_enabled:
                    for idx, message in enumerate(result.messages):
                        span.set_attribute(f"prompt.message.{idx}.role", message.role)
                        span.set_attribute(
                            f"prompt.message.{idx}.content.type", message.content.type
                        )
                        if message.content.type == "text":
                            span.set_attribute(
                                f"prompt.message.{idx}.content.text",
                                message.content.text,
                            )

                    if result.description:
                        span.set_attribute("prompt.description", result.description)

            return result

    async def _parse_capability_name(
        self, name: str, capability: Literal["tool", "prompt", "resource"]
    ) -> tuple[str, str]:
        """
        Parse a capability name into server name and local capability name.

        Args:
            name: The tool, prompt, or resource URI, possibly namespaced
            capability: The type of capability, either 'tool', 'prompt', or 'resource'

        Returns:
            Tuple of (server_name, local_name)
        """

        # First check if this is a namespaced name with a valid server prefix
        if SEP in name:
            parts = name.split(SEP)

            # Try matching from longest possible prefix to shortest
            for i in range(len(parts) - 1, 0, -1):
                prefix = SEP.join(parts[:i])
                if prefix in self.server_names:
                    return prefix, SEP.join(parts[i:])

        # If no server name prefix is found, search all servers for a capability with this exact name
        if capability == "tool":
            lock = self._tool_map_lock
            capability_map = self._server_to_tool_map

            def getter(item: NamespacedTool):
                return item.tool.name
        elif capability == "prompt":
            lock = self._prompt_map_lock
            capability_map = self._server_to_prompt_map

            def getter(item: NamespacedPrompt):
                return item.prompt.name
        elif capability == "resource":
            lock = self._resource_map_lock
            capability_map = self._server_to_resource_map

            def getter(item: NamespacedResource):
                return str(item.resource.uri)
        else:
            raise ValueError(f"Unsupported capability: {capability}")

        # Search servers in the order of self.server_names
        async with lock:
            for srv_name in self.server_names:
                items = capability_map.get(srv_name, [])
                for item in items:
                    if getter(item) == name:
                        return srv_name, name

        # No match found
        return None, None

    def _find_server_name_from_uri(self, uri: str) -> str:
        """
        Find the server name from a resource URI.

        Args:
            uri: The URI of the resource.

        Returns:
            Server name if found, None otherwise
        """
        capability_map = self._server_to_resource_map

        def getter(item: NamespacedResource):
            return str(item.resource.uri)

        for server_name, resources in capability_map.items():
            for resource in resources:
                if uri == getter(resource):
                    return server_name

        # No match found
        return None

    async def _start_server(self, server_name: str):
        if self.connection_persistence:
            logger.info(
                f"Creating persistent connection to server: {server_name}",
                data={
                    "progress_action": ProgressAction.STARTING,
                    "server_name": server_name,
                    "agent_name": self.agent_name,
                },
            )

            server_conn = await self._persistent_connection_manager.get_server(
                server_name, client_session_factory=MCPAgentClientSession
            )

            logger.info(
                f"MCP Server initialized for agent '{self.agent_name}'",
                data={
                    "progress_action": ProgressAction.STARTING,
                    "server_name": server_name,
                    "agent_name": self.agent_name,
                },
            )

            return server_conn.session
        else:
            async with gen_client(
                server_name, server_registry=self.context.server_registry
            ) as client:
                return client

    async def _fetch_tools(self, client: ClientSession, server_name: str) -> List[Tool]:
        # Only fetch tools if the server supports them
        capabilities = await self.get_capabilities(server_name)
        if not capabilities or not capabilities.tools:
            logger.debug(f"Server '{server_name}' does not support tools")
            return []

        tools: List[Tool] = []
        try:
            result = await client.list_tools()
            if not result:
                return []

            cursor = result.nextCursor
            tools.extend(result.tools or [])

            while cursor:
                result = await client.list_tools(cursor=cursor)
                if not result:
                    return tools

                cursor = result.nextCursor
                tools.extend(result.tools or [])

            return tools
        except Exception as e:
            logger.error(f"Error loading tools from server '{server_name}'", data=e)
            return tools

    async def _fetch_prompts(
        self, client: ClientSession, server_name: str
    ) -> List[Prompt]:
        # Only fetch prompts if the server supports them
        capabilities = await self.get_capabilities(server_name)
        if not capabilities or not capabilities.prompts:
            logger.debug(f"Server '{server_name}' does not support prompts")
            return []

        prompts: List[Prompt] = []

        try:
            result = await client.list_prompts()
            if not result:
                return prompts

            cursor = result.nextCursor
            prompts.extend(result.prompts or [])

            while cursor:
                result = await client.list_prompts(cursor=cursor)
                if not result:
                    return prompts

                cursor = result.nextCursor
                prompts.extend(result.prompts or [])

            return prompts
        except Exception as e:
            logger.error(f"Error loading prompts from server '{server_name}': {e}")
            return prompts

    async def _fetch_resources(
        self, client: ClientSession, server_name: str
    ) -> list[Resource]:
        # Only fetch resources if the server supports them
        capabilities = await self.get_capabilities(server_name)
        if not capabilities or not getattr(capabilities, "resources", None):
            logger.debug(f"Server '{server_name}' does not support resources")
            return []

        resources: List[Resource] = []

        try:
            result = await client.list_resources()
            if not result:
                return resources

            cursor = getattr(result, "nextCursor", None)
            resources.extend(getattr(result, "resources", []) or [])

            while cursor:
                result = await client.list_resources(cursor=cursor)
                if not result:
                    return resources

                cursor = getattr(result, "nextCursor", None)
                resources.extend(getattr(result, "resources", []) or [])

            return resources
        except Exception as e:
            logger.error(f"Error loading resources from server '{server_name}': {e}")
            return resources

    async def _fetch_capabilities(self, server_name: str):
        tools: List[Tool] = []
        prompts: List[Prompt] = []
        resources: List[Resource] = []

        if self.connection_persistence:
            server_connection = await self._persistent_connection_manager.get_server(
                server_name, client_session_factory=MCPAgentClientSession
            )
            tools = await self._fetch_tools(server_connection.session, server_name)
            prompts = await self._fetch_prompts(server_connection.session, server_name)
            resources = await self._fetch_resources(
                server_connection.session, server_name
            )
        else:
            async with gen_client(
                server_name, server_registry=self.context.server_registry
            ) as client:
                tools = await self._fetch_tools(client, server_name)
                prompts = await self._fetch_prompts(client, server_name)
                resources = await self._fetch_resources(client, server_name)

        return server_name, tools, prompts, resources


class MCPCompoundServer(Server):
    """
    A compound server (server-of-servers) that aggregates multiple MCP servers and is itself an MCP server
    """

    def __init__(self, server_names: List[str], name: str = "MCPCompoundServer"):
        super().__init__(name)
        self.aggregator = MCPAggregator(server_names)

        # Register handlers for tools, prompts, and resources
        self.list_tools()(self._list_tools)
        self.call_tool()(self._call_tool)
        self.list_prompts()(self._list_prompts)
        self.get_prompt()(self._get_prompt)
        self.list_resources()(self._list_resources)
        self.read_resource()(self._read_resource)

    async def _list_tools(self) -> List[Tool]:
        """List all tools aggregated from connected MCP servers."""
        tools_result = await self.aggregator.list_tools()
        return tools_result.tools

    async def _call_tool(
        self, name: str, arguments: dict | None = None
    ) -> CallToolResult:
        """Call a specific tool from the aggregated servers."""
        try:
            result = await self.aggregator.call_tool(name=name, arguments=arguments)
            return result.content
        except Exception as e:
            return CallToolResult(
                isError=True,
                content=[
                    TextContent(type="text", text=f"Error calling tool: {str(e)}")
                ],
            )

    async def _list_prompts(self) -> List[Prompt]:
        """List available prompts from the connected MCP servers."""
        list_prompts_result = await self.aggregator.list_prompts()
        return list_prompts_result.prompts

    async def _get_prompt(
        self, name: str, arguments: dict[str, str] | None = None
    ) -> GetPromptResult:
        """
        Get a prompt from the aggregated servers.

        Args:
            name: Name of the prompt to get (optionally namespaced)
            arguments: Optional dictionary of string arguments for prompt templating
        """
        try:
            result = await self.aggregator.get_prompt(name=name, arguments=arguments)
            return result
        except Exception as e:
            return GetPromptResult(
                isError=True, description=f"Error getting prompt: {e}", messages=[]
            )

    async def _list_resources(self):
        """List available resources from the connected MCP servers."""
        resources = await self.aggregator.list_resources()
        return resources

    async def _read_resource(self, uri: str, server_name: str | None = None):
        """
        Get a resource from the aggregated servers by URI.

        Args:
            uri: The URI of the resource to get.
            server_name: Optional server name
        """
        resource = await self.aggregator.read_resource(uri=uri, server_name=server_name)
        return resource

    async def run_stdio_async(self) -> None:
        """Run the server using stdio transport."""
        async with stdio_server() as (read_stream, write_stream):
            await self.run(
                read_stream=read_stream,
                write_stream=write_stream,
                initialization_options=self.create_initialization_options(),
            )<|MERGE_RESOLUTION|>--- conflicted
+++ resolved
@@ -1,10 +1,6 @@
 import asyncio
 from typing import List, Literal, Dict, Optional, TypeVar, TYPE_CHECKING
 
-<<<<<<< HEAD
-from mcp import ListResourcesResult, ReadResourceResult, ServerCapabilities
-=======
->>>>>>> 170a1068
 from opentelemetry import trace
 from pydantic import BaseModel
 from mcp.client.session import ClientSession
@@ -682,16 +678,6 @@
                 )
 
             else:
-<<<<<<< HEAD
-                result = ListResourcesResult(
-                    resources=[
-                        namespaced_resource.resource.model_copy(
-                            update={"name": namespaced_resource_name}
-                        )
-                        for namespaced_resource_name, namespaced_resource in self._namespaced_resource_map.items()
-                    ]
-                )
-=======
                 async with self._resource_map_lock:
                     result = ListResourcesResult(
                         resources=[
@@ -701,7 +687,6 @@
                             for namespaced_resource_name, namespaced_resource in self._namespaced_resource_map.items()
                         ]
                     )
->>>>>>> 170a1068
 
             if self.context.tracing_enabled:
                 span.set_attribute("resource_count", len(result.resources))
@@ -713,13 +698,9 @@
 
             return result
 
-<<<<<<< HEAD
-    async def read_resource(self, uri: str, server_name: str | None = None):
-=======
     async def read_resource(
         self, uri: str, server_name: str | None = None
     ) -> ReadResourceResult:
->>>>>>> 170a1068
         """
         Read a resource from a server by its URI.
 
@@ -746,11 +727,7 @@
                 span.set_attribute("server_name", server_name)
             else:
                 # Use the URI to find the server name
-<<<<<<< HEAD
-                server_name = self._find_server_name_from_uri(uri)
-=======
                 server_name, _ = await self._parse_capability_name(uri, "resource")
->>>>>>> 170a1068
                 span.set_attribute("parsed_server_name", server_name)
 
             if server_name is None:
