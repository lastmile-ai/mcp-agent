"""
Manages the lifecycle of multiple MCP server connections.
"""

import asyncio
from datetime import timedelta
from typing import (
    AsyncGenerator,
    Callable,
    Dict,
    Optional,
    TYPE_CHECKING,
)

import anyio
from anyio import Event, create_task_group, Lock
from anyio.abc import TaskGroup
from anyio.streams.memory import MemoryObjectReceiveStream, MemoryObjectSendStream

from mcp import ClientSession
from mcp.client.stdio import (
    StdioServerParameters,
    get_default_environment,
)
from mcp.client.sse import sse_client
from mcp.types import JSONRPCMessage, ServerCapabilities

from mcp_agent.config import MCPServerSettings
from mcp_agent.core.exceptions import ServerInitializationError
from mcp_agent.event_progress import ProgressAction
from mcp_agent.logging.logger import get_logger
from mcp_agent.mcp.mcp_agent_client_session import MCPAgentClientSession
from mcp_agent.mcp.stdio import stdio_client_with_rich_stderr
from mcp_agent.context_dependent import ContextDependent

if TYPE_CHECKING:
    from mcp_agent.mcp_server_registry import InitHookCallable, ServerRegistry
    from mcp_agent.context import Context

logger = get_logger(__name__)


class ServerConnection:
    """
    Represents a long-lived MCP server connection, including:
    - The ClientSession to the server
    - The transport streams (via stdio/sse, etc.)
    """

    def __init__(
        self,
        server_name: str,
        server_config: MCPServerSettings,
        transport_context_factory: Callable[
            [],
            AsyncGenerator[
                tuple[
                    MemoryObjectReceiveStream[JSONRPCMessage | Exception],
                    MemoryObjectSendStream[JSONRPCMessage],
                ],
                None,
            ],
        ],
        client_session_factory: Callable[
            [MemoryObjectReceiveStream, MemoryObjectSendStream, timedelta | None],
            ClientSession,
        ],
        init_hook: Optional["InitHookCallable"] = None,
    ):
        self.server_name = server_name
        self.server_config = server_config
        self.server_capabilities: ServerCapabilities | None = None
        self.session: ClientSession | None = None
        self._client_session_factory = client_session_factory
        self._init_hook = init_hook
        self._transport_context_factory = transport_context_factory
        # Signal that session is fully up and initialized
        self._initialized_event = Event()

        # Signal we want to shut down
        self._shutdown_event = Event()

        # Track error state
        self._error: bool = False
        self._error_message: str | None = None

    def is_healthy(self) -> bool:
        """Check if the server connection is healthy and ready to use."""
        return self.session is not None and not self._error

    def reset_error_state(self) -> None:
        """Reset the error state, allowing reconnection attempts."""
        self._error = False
        self._error_message = None

    def request_shutdown(self) -> None:
        """
        Request the server to shut down. Signals the server lifecycle task to exit.
        """
        self._shutdown_event.set()

    async def wait_for_shutdown_request(self) -> None:
        """
        Wait until the shutdown event is set.
        """
        await self._shutdown_event.wait()

    async def initialize_session(self) -> None:
        """
        Initializes the server connection and session.
        Must be called within an async context.
        """

        result = await self.session.initialize()

        self.server_capabilities = result.capabilities
        # If there's an init hook, run it
        if self._init_hook:
            logger.info(f"{self.server_name}: Executing init hook.")
            self._init_hook(self.session, self.server_config.auth)

        # Now the session is ready for use
        self._initialized_event.set()

    async def wait_for_initialized(self) -> None:
        """
        Wait until the session is fully initialized.
        """
        await self._initialized_event.wait()

    def create_session(
        self,
        read_stream: MemoryObjectReceiveStream,
        send_stream: MemoryObjectSendStream,
    ) -> ClientSession:
        """
        Create a new session instance for this server connection.
        """

        read_timeout = (
            timedelta(seconds=self.server_config.read_timeout_seconds)
            if self.server_config.read_timeout_seconds
            else None
        )

        session = self._client_session_factory(read_stream, send_stream, read_timeout)

        # Make the server config available to the session for initialization
        if hasattr(session, "server_config"):
            session.server_config = self.server_config

        self.session = session

        return session


async def _server_lifecycle_task(server_conn: ServerConnection) -> None:
    """
    Manage the lifecycle of a single server connection.
    Runs inside the MCPConnectionManager's shared TaskGroup.
    """
    server_name = server_conn.server_name
    try:
        transport_context = server_conn._transport_context_factory()

        async with transport_context as (read_stream, write_stream):
            # Build a session
            server_conn.create_session(read_stream, write_stream)

            async with server_conn.session:
                # Initialize the session
                await server_conn.initialize_session()

                # Wait until we're asked to shut down
                await server_conn.wait_for_shutdown_request()

    except Exception as exc:
        logger.error(
            f"{server_name}: Lifecycle task encountered an error: {exc}",
            exc_info=True,
            data={
<<<<<<< HEAD
                "progress_action": ProgressAction.FATAL_ERROR,
=======
                "progress_action": "ERROR",
>>>>>>> bffbeb31
                "server_name": server_name,
            },
        )
        server_conn._error = True
        server_conn._error_message = str(exc)
        # If there's an error, we should also set the event so that
        # 'get_server' won't hang
        server_conn._initialized_event.set()
        # No raise - allow graceful exit


class MCPConnectionManager(ContextDependent):
    """
    Manages the lifecycle of multiple MCP server connections.
    """

    def __init__(
        self, server_registry: "ServerRegistry", context: Optional["Context"] = None
    ):
        super().__init__(context)
        self.server_registry = server_registry
        self.running_servers: Dict[str, ServerConnection] = {}
        self._lock = Lock()
        # Manage our own task group - independent of task context
        self._tg: TaskGroup | None = None
        self._tg_active = False

    async def __aenter__(self):
        # We create a task group to manage all server lifecycle tasks
        tg = create_task_group()
        # Enter the task group context
        await tg.__aenter__()
        self._tg_active = True
        self._tg = tg
        return self

    async def __aexit__(self, exc_type, exc_val, exc_tb):
        """Ensure clean shutdown of all connections before exiting."""
        try:
            # First request all servers to shutdown
            logger.debug("MCPConnectionManager: shutting down all server tasks...")
            await self.disconnect_all()

            # TODO: saqadri (FA1) - Is this needed?
            # Add a small delay to allow for clean shutdown
<<<<<<< HEAD
            await asyncio.sleep(0.5)
=======
            await anyio.sleep(0.5)
>>>>>>> bffbeb31

            # Then close the task group if it's active
            if self._tg_active:
                await self._tg.__aexit__(exc_type, exc_val, exc_tb)
                self._tg_active = False
                self._tg = None
        except AttributeError:  # Handle missing `_exceptions`
            pass
        except Exception as e:
            logger.error(f"MCPConnectionManager: Error during shutdown: {e}")

    async def launch_server(
        self,
        server_name: str,
        client_session_factory: Callable[
            [MemoryObjectReceiveStream, MemoryObjectSendStream, timedelta | None],
            ClientSession,
        ],
        init_hook: Optional["InitHookCallable"] = None,
    ) -> ServerConnection:
        """
        Connect to a server and return a RunningServer instance that will persist
        until explicitly disconnected.
        """
        # Create task group if it doesn't exist yet - make this method more resilient
        if not self._tg_active:
            tg = create_task_group()
            await tg.__aenter__()
            self._tg_active = True
            self._tg = tg
            logger.info(
                f"MCPConnectionManager: Auto-created task group for server: {server_name}"
            )

        config = self.server_registry.registry.get(server_name)
        if not config:
            raise ValueError(f"Server '{server_name}' not found in registry.")

        logger.debug(
            f"{server_name}: Found server configuration=", data=config.model_dump()
        )

        def transport_context_factory():
            if config.transport == "stdio":
                server_params = StdioServerParameters(
                    command=config.command,
                    args=config.args,
                    env={**get_default_environment(), **(config.env or {})},
                )
                # Create stdio client config with redirected stderr
                return stdio_client_with_rich_stderr(server_params)
            elif config.transport == "sse":
                return sse_client(config.url)
            else:
                raise ValueError(f"Unsupported transport: {config.transport}")

        server_conn = ServerConnection(
            server_name=server_name,
            server_config=config,
            transport_context_factory=transport_context_factory,
            client_session_factory=client_session_factory,
            init_hook=init_hook or self.server_registry.init_hooks.get(server_name),
        )

        async with self._lock:
            # Check if already running
            if server_name in self.running_servers:
                return self.running_servers[server_name]

            self.running_servers[server_name] = server_conn
            self._tg.start_soon(_server_lifecycle_task, server_conn)

        logger.info(f"{server_name}: Up and running with a persistent connection!")
        return server_conn

    async def get_server(
        self,
        server_name: str,
        client_session_factory: Callable,
        init_hook: Optional["InitHookCallable"] = None,
    ) -> ServerConnection:
        """
        Get a running server instance, launching it if needed.
        """
        # Get the server connection if it's already running and healthy
        async with self._lock:
            server_conn = self.running_servers.get(server_name)
            if server_conn and server_conn.is_healthy():
                return server_conn
            # If server exists but isn't healthy, remove it so we can create a new one
            if server_conn:
                logger.info(
                    f"{server_name}: Server exists but is unhealthy, recreating..."
                )
                self.running_servers.pop(server_name)
                server_conn.request_shutdown()

        # Launch the connection
        server_conn = await self.launch_server(
            server_name=server_name,
            client_session_factory=client_session_factory,
            init_hook=init_hook,
        )

        # Wait until it's fully initialized, or an error occurs
        await server_conn.wait_for_initialized()

        # Check if the server is healthy after initialization
        if not server_conn.is_healthy():
            error_msg = server_conn._error_message or "Unknown error"
<<<<<<< HEAD
            raise ServerInitializationError(
=======
            raise RuntimeError(
>>>>>>> bffbeb31
                f"MCP Server: '{server_name}': Failed to initialize with error: '{error_msg}'. Check mcp_agent.config.yaml"
            )

        return server_conn

    async def get_server_capabilities(
        self,
        server_name: str,
        client_session_factory: Callable[
            [MemoryObjectReceiveStream, MemoryObjectSendStream, timedelta | None],
            ClientSession,
        ] = MCPAgentClientSession,
    ) -> ServerCapabilities | None:
        """Get the capabilities of a specific server."""
        server_conn = await self.get_server(
            server_name, client_session_factory=client_session_factory
        )
        return server_conn.server_capabilities if server_conn else None

    async def disconnect_server(self, server_name: str) -> None:
        """
        Disconnect a specific server if it's running under this connection manager.
        """
        logger.info(f"{server_name}: Disconnecting persistent connection to server...")

        async with self._lock:
            server_conn = self.running_servers.pop(server_name, None)
        if server_conn:
            server_conn.request_shutdown()
            logger.info(
                f"{server_name}: Shutdown signal sent (lifecycle task will exit)."
            )
        else:
            logger.info(
                f"{server_name}: No persistent connection found. Skipping server shutdown"
            )

    async def disconnect_all(self) -> None:
        """
        Disconnect all servers that are running under this connection manager.
        """
        logger.info("Disconnecting all persistent server connections...")

        # Get a copy of servers to shutdown
        servers_to_shutdown = []

        async with self._lock:
            if not self.running_servers:
                return

            # Make a copy of the servers to shut down
            servers_to_shutdown = list(self.running_servers.items())
            # Clear the dict immediately to prevent any new access
            self.running_servers.clear()

        # Release the lock before waiting for servers to shut down
        for name, conn in servers_to_shutdown:
            logger.info(f"{name}: Requesting shutdown...")
            conn.request_shutdown()

        logger.info("All persistent server connections signaled to disconnect.")<|MERGE_RESOLUTION|>--- conflicted
+++ resolved
@@ -2,7 +2,6 @@
 Manages the lifecycle of multiple MCP server connections.
 """
 
-import asyncio
 from datetime import timedelta
 from typing import (
     AsyncGenerator,
@@ -179,11 +178,7 @@
             f"{server_name}: Lifecycle task encountered an error: {exc}",
             exc_info=True,
             data={
-<<<<<<< HEAD
                 "progress_action": ProgressAction.FATAL_ERROR,
-=======
-                "progress_action": "ERROR",
->>>>>>> bffbeb31
                 "server_name": server_name,
             },
         )
@@ -229,11 +224,7 @@
 
             # TODO: saqadri (FA1) - Is this needed?
             # Add a small delay to allow for clean shutdown
-<<<<<<< HEAD
-            await asyncio.sleep(0.5)
-=======
             await anyio.sleep(0.5)
->>>>>>> bffbeb31
 
             # Then close the task group if it's active
             if self._tg_active:
@@ -344,11 +335,7 @@
         # Check if the server is healthy after initialization
         if not server_conn.is_healthy():
             error_msg = server_conn._error_message or "Unknown error"
-<<<<<<< HEAD
             raise ServerInitializationError(
-=======
-            raise RuntimeError(
->>>>>>> bffbeb31
                 f"MCP Server: '{server_name}': Failed to initialize with error: '{error_msg}'. Check mcp_agent.config.yaml"
             )
 
