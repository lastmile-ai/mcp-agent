"""
Custom implementation of stdio_client that handles stderr through rich console.
"""

from contextlib import asynccontextmanager
<<<<<<< HEAD
from typing import TextIO

=======
from pathlib import Path
from typing import TextIO

import shutil
>>>>>>> bffbeb31
import subprocess
import sys

import anyio
import anyio.lowlevel
<<<<<<< HEAD
from anyio.streams.memory import MemoryObjectReceiveStream, MemoryObjectSendStream
=======
>>>>>>> bffbeb31
from anyio.streams.text import TextReceiveStream
from mcp.client.stdio import StdioServerParameters, get_default_environment
import mcp.types as types
from mcp_agent.logging.logger import get_logger

logger = get_logger(__name__)


@asynccontextmanager
async def stdio_client_with_rich_stderr(
    server: StdioServerParameters, errlog: int | TextIO = subprocess.PIPE
):
    """
    Client transport for stdio: this will connect to a server by spawning a
    process and communicating with it over stdin/stdout.
    """
    read_stream: MemoryObjectReceiveStream[types.JSONRPCMessage | Exception]
    read_stream_writer: MemoryObjectSendStream[types.JSONRPCMessage | Exception]

    write_stream: MemoryObjectSendStream[types.JSONRPCMessage]
    write_stream_reader: MemoryObjectReceiveStream[types.JSONRPCMessage]

    read_stream_writer, read_stream = anyio.create_memory_object_stream(0)
    write_stream, write_stream_reader = anyio.create_memory_object_stream(0)

<<<<<<< HEAD
    process = await anyio.open_process(
        [server.command, *server.args],
=======
    command = _get_executable_command(server.command)

    # Open process with stderr piped for capture
    process = await _create_platform_compatible_process(
        command=command,
        args=server.args,
>>>>>>> bffbeb31
        env=(
            {**get_default_environment(), **server.env}
            if server.env is not None
            else get_default_environment()
        ),
<<<<<<< HEAD
        stderr=errlog,
        cwd=server.cwd,
    )

=======
        errlog=errlog,
        # cwd=server.cwd,
    )

    if process.pid:
        logger.debug(f"Started process '{command}' with PID: {process.pid}")

    if process.returncode is not None:
        logger.debug(f"return code (early){process.returncode}")
        raise RuntimeError(
            f"Process terminated immediately with code {process.returncode}"
        )

>>>>>>> bffbeb31
    async def stdout_reader():
        assert process.stdout, "Opened process is missing stdout"

        try:
            async with read_stream_writer:
                buffer = ""
                async for chunk in TextReceiveStream(
                    process.stdout,
                    encoding=server.encoding,
                    errors=server.encoding_error_handler,
                ):
                    lines = (buffer + chunk).split("\n")
                    buffer = lines.pop()

                    for line in lines:
                        try:
                            message = types.JSONRPCMessage.model_validate_json(line)
                        except Exception as exc:
                            await read_stream_writer.send(exc)
                            continue

                        await read_stream_writer.send(message)
        except anyio.ClosedResourceError:
            await anyio.lowlevel.checkpoint()
        except Exception as e:
            logger.error(f"Error in stdout_reader: {e}")

    async def stderr_reader():
        assert process.stderr, "Opened process is missing stderr"
        try:
            async for chunk in TextReceiveStream(
                process.stderr,
                encoding=server.encoding,
                errors=server.encoding_error_handler,
            ):
                if chunk.strip():
                    # Let the logging system handle the formatting consistently
                    try:
                        logger.event(
                            "info", "mcpserver.stderr", chunk.rstrip(), None, {}
                        )
                    except Exception as e:
                        logger.error(
                            f"Error in stderr_reader handling output: {e}",
                            exc_info=True,
                        )
        except anyio.ClosedResourceError:
            await anyio.lowlevel.checkpoint()
        except Exception as e:
<<<<<<< HEAD
            logger.error(f"Unexpected error in stderr_reader: {e}", exc_info=True)
=======
            logger.error(f"Error in stderr_reader: {e}")
>>>>>>> bffbeb31

    async def stdin_writer():
        assert process.stdin, "Opened process is missing stdin"

        try:
            async with write_stream_reader:
                async for message in write_stream_reader:
                    json = message.model_dump_json(by_alias=True, exclude_none=True)
                    data = (json + "\n").encode(
                        encoding=server.encoding, errors=server.encoding_error_handler
                    )

                    await process.stdin.send(data)
        except anyio.ClosedResourceError:
            await anyio.lowlevel.checkpoint()
        except Exception as e:
            logger.error(f"Error in stdin_writer: {e}")

    async with (
        anyio.create_task_group() as tg,
        process,
    ):
        tg.start_soon(stdout_reader)
        tg.start_soon(stdin_writer)
        tg.start_soon(stderr_reader)
<<<<<<< HEAD
        yield read_stream, write_stream


# TODO: saqadri (FA1) - See if the following is sufficient.
# @asynccontextmanager
# async def stdio_client_with_rich_stderr(
#     server: StdioServerParameters, errlog: TextIO = sys.stderr
# ):
#     """
#     A wrapper around the original stdio_client that captures stderr and routes it through our logger.

#     This implementation creates a custom wrapped errlog that forwards messages to our rich logger
#     while still using the original stdio_client function.

#     Args:
#         server: The server parameters for the stdio connection
#         errlog: Fallback error log (if rich logging fails)
#     """
#     # Instead of creating a full TextIO implementation, wrap the existing errlog
#     original_write = errlog.write

#     def rich_logger_write(text):
#         """Intercepts write calls to the errlog and logs them through our rich logger"""
#         print("rich_logger_write: HERE: ", text)
#         if text and text.strip():
#             try:
#                 logger.event("info", "mcpserver.stderr", text.rstrip(), None, {})
#             except Exception as e:
#                 logger.error(f"Error handling stderr output: {e}")
#                 # Fall back to original behavior

#         # Always call the original write method to maintain original behavior
#         return original_write(text)

#     # Replace the write method temporarily
#     errlog.write = rich_logger_write

#     try:
#         # Use the original stdio_client with our wrapped errlog
#         async with stdio_client(server, errlog=errlog) as (read_stream, write_stream):
#             yield read_stream, write_stream
#     finally:
#         # Restore the original write method
#         errlog.write = original_write
=======
        try:
            yield read_stream, write_stream
        finally:
            # Clean up process
            logger.debug(
                f"Terminating process (PID: {process.pid if hasattr(process, 'pid') else 'unknown'})"
            )
            try:
                process.terminate()
                if sys.platform == "win32":
                    try:
                        with anyio.fail_after(2.0):
                            await process.wait()
                    except TimeoutError:
                        # Force kill if it doesn't terminate
                        process.kill()
            except Exception as e:
                logger.warning(
                    f"Error terminating process (PID: {process.pid if hasattr(process, 'pid') else 'unknown'}): {e}"
                )


def _get_executable_command(command: str) -> str:
    """
    Get the correct executable command normalized for the current platform.

    Args:
        command: Base command (e.g., 'uvx', 'npx')

    Returns:
        str: Platform-appropriate command
    """

    try:
        if sys.platform != "win32":
            return command
        else:
            # For Windows, we need more sophisticated path resolution
            # First check if command exists in PATH as-is
            command_path = shutil.which(command)
            if command_path:
                return command_path

            # Check for Windows-specific extensions
            for ext in [".cmd", ".bat", ".exe", ".ps1"]:
                ext_version = f"{command}{ext}"
                ext_path = shutil.which(ext_version)
                if ext_path:
                    return ext_path

            # For regular commands or if we couldn't find special versions
            return command
    except Exception:
        return command


async def _create_platform_compatible_process(
    command: str,
    args: list[str],
    env: dict[str, str] | None = None,
    errlog: int | TextIO = subprocess.PIPE,
    cwd: Path | str | None = None,
):
    """
    Creates a subprocess in a platform-compatible way.
    Returns a process handle.
    """

    process = None

    if sys.platform == "win32":
        try:
            process = await anyio.open_process(
                [command, *args],
                env=env,
                # Ensure we don't create console windows for each process
                creationflags=subprocess.CREATE_NO_WINDOW  # type: ignore
                if hasattr(subprocess, "CREATE_NO_WINDOW")
                else 0,
                stderr=errlog,
                cwd=cwd,
            )

            return process
        except Exception:
            # Don't raise, let's try to create the process using the default method
            process = None

    # Default method for creating the process
    process = await anyio.open_process(
        [command, *args], env=env, stderr=errlog, cwd=cwd
    )

    return process
>>>>>>> bffbeb31
<|MERGE_RESOLUTION|>--- conflicted
+++ resolved
@@ -3,24 +3,15 @@
 """
 
 from contextlib import asynccontextmanager
-<<<<<<< HEAD
-from typing import TextIO
-
-=======
 from pathlib import Path
 from typing import TextIO
 
 import shutil
->>>>>>> bffbeb31
 import subprocess
 import sys
 
 import anyio
 import anyio.lowlevel
-<<<<<<< HEAD
-from anyio.streams.memory import MemoryObjectReceiveStream, MemoryObjectSendStream
-=======
->>>>>>> bffbeb31
 from anyio.streams.text import TextReceiveStream
 from mcp.client.stdio import StdioServerParameters, get_default_environment
 import mcp.types as types
@@ -37,39 +28,22 @@
     Client transport for stdio: this will connect to a server by spawning a
     process and communicating with it over stdin/stdout.
     """
-    read_stream: MemoryObjectReceiveStream[types.JSONRPCMessage | Exception]
-    read_stream_writer: MemoryObjectSendStream[types.JSONRPCMessage | Exception]
-
-    write_stream: MemoryObjectSendStream[types.JSONRPCMessage]
-    write_stream_reader: MemoryObjectReceiveStream[types.JSONRPCMessage]
-
     read_stream_writer, read_stream = anyio.create_memory_object_stream(0)
     write_stream, write_stream_reader = anyio.create_memory_object_stream(0)
 
-<<<<<<< HEAD
-    process = await anyio.open_process(
-        [server.command, *server.args],
-=======
     command = _get_executable_command(server.command)
 
     # Open process with stderr piped for capture
     process = await _create_platform_compatible_process(
         command=command,
         args=server.args,
->>>>>>> bffbeb31
         env=(
             {**get_default_environment(), **server.env}
             if server.env is not None
             else get_default_environment()
         ),
-<<<<<<< HEAD
-        stderr=errlog,
+        errlog=errlog,
         cwd=server.cwd,
-    )
-
-=======
-        errlog=errlog,
-        # cwd=server.cwd,
     )
 
     if process.pid:
@@ -81,7 +55,6 @@
             f"Process terminated immediately with code {process.returncode}"
         )
 
->>>>>>> bffbeb31
     async def stdout_reader():
         assert process.stdout, "Opened process is missing stdout"
 
@@ -131,11 +104,7 @@
         except anyio.ClosedResourceError:
             await anyio.lowlevel.checkpoint()
         except Exception as e:
-<<<<<<< HEAD
             logger.error(f"Unexpected error in stderr_reader: {e}", exc_info=True)
-=======
-            logger.error(f"Error in stderr_reader: {e}")
->>>>>>> bffbeb31
 
     async def stdin_writer():
         assert process.stdin, "Opened process is missing stdin"
@@ -161,52 +130,6 @@
         tg.start_soon(stdout_reader)
         tg.start_soon(stdin_writer)
         tg.start_soon(stderr_reader)
-<<<<<<< HEAD
-        yield read_stream, write_stream
-
-
-# TODO: saqadri (FA1) - See if the following is sufficient.
-# @asynccontextmanager
-# async def stdio_client_with_rich_stderr(
-#     server: StdioServerParameters, errlog: TextIO = sys.stderr
-# ):
-#     """
-#     A wrapper around the original stdio_client that captures stderr and routes it through our logger.
-
-#     This implementation creates a custom wrapped errlog that forwards messages to our rich logger
-#     while still using the original stdio_client function.
-
-#     Args:
-#         server: The server parameters for the stdio connection
-#         errlog: Fallback error log (if rich logging fails)
-#     """
-#     # Instead of creating a full TextIO implementation, wrap the existing errlog
-#     original_write = errlog.write
-
-#     def rich_logger_write(text):
-#         """Intercepts write calls to the errlog and logs them through our rich logger"""
-#         print("rich_logger_write: HERE: ", text)
-#         if text and text.strip():
-#             try:
-#                 logger.event("info", "mcpserver.stderr", text.rstrip(), None, {})
-#             except Exception as e:
-#                 logger.error(f"Error handling stderr output: {e}")
-#                 # Fall back to original behavior
-
-#         # Always call the original write method to maintain original behavior
-#         return original_write(text)
-
-#     # Replace the write method temporarily
-#     errlog.write = rich_logger_write
-
-#     try:
-#         # Use the original stdio_client with our wrapped errlog
-#         async with stdio_client(server, errlog=errlog) as (read_stream, write_stream):
-#             yield read_stream, write_stream
-#     finally:
-#         # Restore the original write method
-#         errlog.write = original_write
-=======
         try:
             yield read_stream, write_stream
         finally:
@@ -300,5 +223,4 @@
         [command, *args], env=env, stderr=errlog, cwd=cwd
     )
 
-    return process
->>>>>>> bffbeb31
+    return process