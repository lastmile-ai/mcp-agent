--- conflicted
+++ resolved
@@ -93,11 +93,8 @@
         signal_notification: SignalWaitCallback | None = None,
         upstream_session: Optional["ServerSession"] = None,
         model_selector: ModelSelector | None = None,
-<<<<<<< HEAD
         icons: list[Icon] | None = None,
-=======
         session_id: str | None = None,
->>>>>>> 3fd8cd6c
     ):
         """
         Initialize the application with a name and optional settings.
@@ -148,14 +145,11 @@
         self._signal_notification = signal_notification
         self._upstream_session = upstream_session
         self._model_selector = model_selector
-<<<<<<< HEAD
         if icons:
             self._icons = icons
         else:
             self._icons = [phetch]
-=======
         self._session_id_override = session_id
->>>>>>> 3fd8cd6c
 
         self._workflows: Dict[str, Type["Workflow"]] = {}  # id to workflow class
         # Deferred tool declarations to register with MCP server when available
