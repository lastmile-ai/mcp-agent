import asyncio
import os
import sys
import functools

from types import MethodType
from typing import Any, Dict, Optional, Type, TypeVar, Callable, TYPE_CHECKING
from datetime import timedelta
from contextlib import asynccontextmanager

from mcp import ServerSession
from mcp.server.fastmcp import FastMCP
from mcp_agent.core.context import Context, initialize_context, cleanup_context
from mcp_agent.config import Settings, get_settings
from mcp_agent.executor.signal_registry import SignalRegistry
from mcp_agent.logging.event_progress import ProgressAction
from mcp_agent.logging.logger import get_logger
from mcp_agent.logging.logger import set_default_bound_context
from mcp_agent.executor.decorator_registry import (
    DecoratorRegistry,
    register_asyncio_decorators,
    register_temporal_decorators,
)
from mcp_agent.executor.task_registry import ActivityRegistry
from mcp_agent.executor.workflow_signal import SignalWaitCallback
from mcp_agent.executor.workflow_task import GlobalWorkflowTaskRegistry
from mcp_agent.human_input.types import HumanInputCallback
from mcp_agent.elicitation.types import ElicitationCallback
from mcp_agent.server.tool_adapter import validate_tool_schema
from mcp_agent.tracing.telemetry import get_tracer
from mcp_agent.utils.common import unwrap
from mcp_agent.workflows.llm.llm_selector import ModelSelector
from mcp_agent.workflows.factory import load_agent_specs_from_dir

if TYPE_CHECKING:
    from mcp_agent.agents.agent_spec import AgentSpec
    from mcp_agent.executor.workflow import Workflow

R = TypeVar("R")


class MCPApp:
    """
    Main application class that manages global state and can host workflows.

    Example usage:
        app = MCPApp()

        @app.workflow
        class MyWorkflow(Workflow[str]):
            @app.task
            async def my_task(self):
                pass

            async def run(self):
                await self.my_task()

        async with app.run() as running_app:
            workflow = MyWorkflow()
            result = await workflow.execute()
    """

    def __init__(
        self,
        name: str = "mcp_application",
        description: str | None = None,
        settings: Settings | str | None = None,
        mcp: FastMCP | None = None,
        human_input_callback: HumanInputCallback | None = None,
        elicitation_callback: ElicitationCallback | None = None,
        signal_notification: SignalWaitCallback | None = None,
        upstream_session: Optional["ServerSession"] = None,
        model_selector: ModelSelector | None = None,
    ):
        """
        Initialize the application with a name and optional settings.
        Args:
            name: Name of the application
            description: Description of the application. If you expose the MCPApp as an MCP server,
                provide a detailed description, since it will be used as the server's description.
            settings: Application configuration - If unspecified, the settings are loaded from mcp_agent.config.yaml.
                If this is a string, it is treated as the path to the config file to load.
            mcp: MCP server instance to use for the application to expose agents and workflows as tools.
                If not provided, a default FastMCP server will be created by create_mcp_server_for_app().
                If provided, the MCPApp will add tools to the provided server instance.
            human_input_callback: Callback for handling human input
            signal_notification: Callback for getting notified on workflow signals/events.
            upstream_session: Upstream session if the MCPApp is running as a server to an MCP client.
            initialize_model_selector: Initializes the built-in ModelSelector to help with model selection. Defaults to False.
        """
        self.mcp = mcp
        self.name = name or (mcp.name if mcp else None)
        self.description = description or (
            mcp.instructions if mcp else "MCP Agent Application"
        )

        # We use these to initialize the context in initialize()
        if settings is None:
            self._config = get_settings()
        elif isinstance(settings, str):
            self._config = get_settings(config_path=settings)
        else:
            self._config = settings

        # We initialize the task and decorator registries at construction time
        # (prior to initializing the context) to ensure that they are available
        # for any decorators that are applied to the workflow or task methods.
        self._task_registry = ActivityRegistry()
        self._decorator_registry = DecoratorRegistry()
        self._signal_registry = SignalRegistry()
        register_asyncio_decorators(self._decorator_registry)
        register_temporal_decorators(self._decorator_registry)
        self._registered_global_workflow_tasks = set()

        self._human_input_callback = human_input_callback
        self._elicitation_callback = elicitation_callback
        self._signal_notification = signal_notification
        self._upstream_session = upstream_session
        self._model_selector = model_selector

        self._workflows: Dict[str, Type["Workflow"]] = {}  # id to workflow class
        # Deferred tool declarations to register with MCP server when available
        # Each entry: {
        #   "name": str,
        #   "mode": "sync" | "async",
        #   "workflow_name": str,
        #   "workflow_cls": Type[Workflow],
        #   "tool_wrapper": Callable | None,
        #   "structured_output": bool | None,
        #   "description": str | None,
        # }
        self._declared_tools: list[dict[str, Any]] = []

        self._logger = None
        self._context: Optional[Context] = None
        self._initialized = False
        self._tracer_provider = None

        try:
            # Set event loop policy for Windows
            if sys.platform == "win32":
                import asyncio

                asyncio.set_event_loop_policy(asyncio.WindowsProactorEventLoopPolicy())
        finally:
            pass

    @property
    def context(self) -> Context:
        if self._context is None:
            raise RuntimeError(
                "MCPApp not initialized, please call initialize() first, or use async with app.run()."
            )
        return self._context

    @property
    def config(self):
        return self._config

    @property
    def server_registry(self):
        return self._context.server_registry

    @property
    def executor(self):
        return self._context.executor

    @property
    def engine(self):
        return self.executor.execution_engine

    @property
    def upstream_session(self):
        return self._context.upstream_session

    @upstream_session.setter
    def upstream_session(self, value):
        self._context.upstream_session = value

    @property
    def workflows(self):
        return self._workflows

    @property
    def tasks(self):
        return self.context.task_registry.list_activities()

    @property
    def session_id(self):
        return self.context.session_id

    @property
    def logger(self):
        if self._logger is None:
            session_id = self._context.session_id if self._context else None
            # Do not pass context kwarg to match expected call signature in tests
            self._logger = get_logger(f"mcp_agent.{self.name}", session_id=session_id)
            # Bind context for upstream forwarding and other contextual logging
            try:
                if self._context is not None:
                    self._logger._bound_context = self._context  # type: ignore[attr-defined]

            except Exception:
                pass
        else:
            # Update the logger's bound context in case upstream_session was set after logger creation
            if self._context and hasattr(self._logger, "_bound_context"):
                self._logger._bound_context = self._context

        return self._logger

    async def initialize(self):
        """Initialize the application."""
        if self._initialized:
            return

        # Pass the session ID to initialize_context
        self._context = await initialize_context(
            config=self.config,
            task_registry=self._task_registry,
            decorator_registry=self._decorator_registry,
            signal_registry=self._signal_registry,
            store_globally=True,
        )

        # Store the app-specific tracer provider
        if self._context.tracing_enabled and self._context.tracing_config:
            self._tracer_provider = self._context.tracing_config._tracer_provider

        # Set the properties that were passed in the constructor
        self._context.human_input_handler = self._human_input_callback
        self._context.elicitation_handler = self._elicitation_callback
        self._context.signal_notification = self._signal_notification
        self._context.upstream_session = self._upstream_session
        self._context.model_selector = self._model_selector

        # Store a reference to this app instance in the context for easier access
        self._context.app = self

        # Provide a safe default bound context for loggers created after init without explicit context
        try:
            set_default_bound_context(self._context)
        except Exception:
            pass

        # Auto-load subagents if enabled in settings
        try:
            subagents = self._config.agents

            if subagents is not None and subagents.enabled:
                self.logger.info("Loading subagents from configuration...")

                # Enforce precedence and deduplicate by name:
                # - Inline definitions (highest precedence)
                # - search_paths in given order (earlier has higher precedence)
                loaded_by_name: Dict[str, "AgentSpec"] = {}

                # Process search paths from lowest to highest precedence so that
                # higher precedence can overwrite lower ones while logging a warning.
                for p in reversed(subagents.search_paths or []):
                    path = os.path.expanduser(p)
                    agents_from_search_path = load_agent_specs_from_dir(
                        path=path, pattern=subagents.pattern, context=self._context
                    )

                    if agents_from_search_path:
                        self.logger.info(
                            f"Found subagents in {path}",
                            data={"count": len(agents_from_search_path)},
                        )
                        for spec in agents_from_search_path:
                            if spec.name in loaded_by_name:
                                self.logger.warning(
                                    "Duplicate subagent name encountered; overwriting with higher-precedence definition",
                                    data={"agent_name": spec.name, "source": path},
                                )
                            loaded_by_name[spec.name] = spec

                # Inline subagents (highest precedence): overwrite if duplicate
                for spec in subagents.definitions or []:
                    if spec.name in loaded_by_name:
                        self.logger.warning(
                            "Duplicate subagent name encountered; overwriting with inline definition",
                            data={"agent_name": spec.name},
                        )
                    loaded_by_name[spec.name] = spec

                if loaded_by_name:
                    # Keep the loaded specs on context for access by workflows/factories
                    self._context.loaded_subagents = list(loaded_by_name.values())
                    self.logger.info(
                        "Loaded subagents",
                        data={
                            "count": len(self._context.loaded_subagents),
                            "agents": [
                                spec.name for spec in self._context.loaded_subagents
                            ],
                        },
                    )
        except Exception as e:
            # Non-fatal: log and continue
            self.logger.warning(f"Subagent discovery failed: {e}")

        self._register_global_workflow_tasks()

        self._initialized = True
        self.logger.info(
            "MCPApp initialized",
            data={
                "progress_action": "Running",
                "target": self.name,
                "agent_name": "mcp_application_loop",
                "session_id": self.session_id,
            },
        )

    async def get_token_node(self):
        """Return the root app token node, if available."""
        if not self._context or not getattr(self._context, "token_counter", None):
            return None
        return await self._context.token_counter.get_app_node()

    async def get_token_usage(self):
        """Return total token usage across the app (root node)."""
        if not self._context or not getattr(self._context, "token_counter", None):
            return None
        node = await self.get_token_node()
        return node.get_usage() if node else None

    async def get_token_summary(self):
        """Return TokenSummary across the entire app."""
        if not self._context or not getattr(self._context, "token_counter", None):
            return None
        # Keep summary for model breakdowns while delegating node-sourced methods elsewhere
        return await self._context.token_counter.get_summary()

    async def watch_tokens(
        self,
        callback,
        *,
        threshold: int | None = None,
        throttle_ms: int | None = None,
        include_subtree: bool = True,
    ) -> str | None:
        """Watch the root app token usage. Returns a watch_id or None if not available."""
        node = await self.get_token_node()
        if not node:
            return None
        return await node.watch(
            callback,
            threshold=threshold,
            throttle_ms=throttle_ms,
            include_subtree=include_subtree,
        )

    async def format_token_tree(self) -> str:
        node = await self.get_token_node()
        if not node:
            return "(no token usage)"
        return node.format_tree()

    async def cleanup(self):
        """Cleanup application resources."""
        if not self._initialized:
            return

        # Updatre progress display before logging is shut down
        self.logger.info(
            "MCPApp cleanup",
            data={
                "progress_action": ProgressAction.FINISHED,
                "target": self.name or "mcp_app",
                "agent_name": "mcp_application_loop",
            },
        )

        # Force flush traces before cleanup
        if self._context and self._context.tracing_config:
            await self._context.tracing_config.flush()

        try:
            # Don't shutdown OTEL completely, just cleanup app-specific resources
            await cleanup_context(shutdown_logger=False)
        except asyncio.CancelledError:
            self.logger.debug("Cleanup cancelled during shutdown")

        # Shutdown the tracer provider to stop background threads
        # This prevents dangling span exports after cleanup
        if self._context and self._context.tracing_config:
            self._context.tracing_config.shutdown()

        self._context = None
        self._initialized = False
        self._tracer_provider = None

    @asynccontextmanager
    async def run(self):
        """
        Run the application. Use as context manager.

        Example:
            async with app.run() as running_app:
                # App is initialized here
                pass
        """
        await self.initialize()

        # Push token tracking context for the app
        if self.context.token_counter:
            await self.context.token_counter.push(name=self.name, node_type="app")

        tracer = get_tracer(self.context)
        with tracer.start_as_current_span(self.name):
            try:
                yield self
            finally:
                # Pop token tracking context
                if self.context.token_counter:
                    await self.context.token_counter.pop()
                await self.cleanup()

    def workflow(
        self, cls: Type, *args, workflow_id: str | None = None, **kwargs
    ) -> Type:
        """
        Decorator for a workflow class. By default it's a no-op,
        but different executors can use this to customize behavior
        for workflow registration.

        Example:
            If Temporal is available & we use a TemporalExecutor,
            this decorator will wrap with temporal_workflow.defn.
        """
        cls._app = self

        workflow_id = workflow_id or cls.__name__

        # Apply the engine-specific decorator if available
        engine_type = self.config.execution_engine
        workflow_defn_decorator = self._decorator_registry.get_workflow_defn_decorator(
            engine_type
        )

        if workflow_defn_decorator:
            # TODO: jerron (MAC) - Setting sandboxed=False is a workaround to silence temporal's RestrictedWorkflowAccessError.
            # Can we make this work without having to run outside sandbox environment?
            # This is not ideal as it could lead to non-deterministic behavior.
            decorated_cls = workflow_defn_decorator(
                cls, sandboxed=False, *args, **kwargs
            )

            self._workflows[workflow_id] = decorated_cls
            return decorated_cls
        else:
            self._workflows[workflow_id] = cls
            return cls

    def workflow_signal(
        self, fn: Callable[..., R] | None = None, *, name: str | None = None
    ) -> Callable[..., R]:
        """
        Decorator for a workflow's signal handler.
        Different executors can use this to customize behavior for workflow signal handling.

        Args:
            fn: The function to decorate (optional, for use with direct application)
            name: Optional custom name for the signal. If not provided, uses the function name.

        Example:
            If Temporal is in use, this gets converted to @workflow.signal.
        """

        def decorator(func):
            # Determine the signal name to use
            signal_name = name or func.__name__

            # Get the engine-specific signal decorator
            engine_type = self.config.execution_engine
            signal_decorator = self._decorator_registry.get_workflow_signal_decorator(
                engine_type
            )

            # Apply the engine-specific decorator if available
            # Important: We need to correctly pass the name parameter to the Temporal decorator
            if signal_decorator:
                # For Temporal, ensure we're passing name as a keyword argument
                decorated_fn = signal_decorator(name=signal_name)(func)
            else:
                decorated_fn = func

            @functools.wraps(decorated_fn)
            async def wrapper(*args, **kwargs):
                signal_handler_args = args[1:]
                return decorated_fn(*signal_handler_args, **kwargs)

            # Register with the signal registry using the custom name
            self._signal_registry.register(
                signal_name, wrapper, state={"completed": False, "value": None}
            )

            return wrapper

        # Handle both @app.workflow_signal and @app.workflow_signal(name="custom_name")
        if fn is None:
            return decorator
        return decorator(fn)

    def workflow_run(self, fn: Callable[..., R], **kwargs) -> Callable[..., R]:
        """
        Decorator for a workflow's main 'run' method.
        Different executors can use this to customize behavior for workflow execution.

        Example:
            If Temporal is in use, this gets converted to @workflow.run.
        """
        # Apply the engine-specific decorator if available
        engine_type = self.config.execution_engine
        run_decorator = self._decorator_registry.get_workflow_run_decorator(engine_type)
        decorated_fn = run_decorator(fn, **kwargs) if run_decorator else fn

        @functools.wraps(fn)
        async def wrapper(*args, **kwargs):
            if not args:
                return await decorated_fn(*args, **kwargs)

            # Get the workflow class instance from the first argument
            instance = args[0]

            # Ensure initialization happens
            await instance.initialize()

            workflow_cls = instance.__class__
            method_name = fn.__name__

            # See if we need to store the decorated method on the class
            # (we only need to do this once per class)
            if run_decorator and not hasattr(workflow_cls, f"_decorated_{method_name}"):
                setattr(workflow_cls, f"_decorated_{method_name}", decorated_fn)

            # Use the decorated method if available on the class
            class_decorated = getattr(workflow_cls, f"_decorated_{method_name}", None)
            if class_decorated:
                return await class_decorated(*args, **kwargs)

            # Fall back to the original function
            return await fn(*args, **kwargs)

        return wrapper

    def _create_workflow_from_function(
        self,
        fn: Callable[..., Any],
        *,
        workflow_name: str,
        description: str | None = None,
        mark_sync_tool: bool = False,
    ) -> Type:
        """
        Create a Workflow subclass dynamically from a plain function.

        The generated workflow class will:
        - Have `run` implemented to call the provided function
        - Be decorated with engine-specific run decorators via workflow_run
        - Expose the original function for parameter schema generation
        """

        import asyncio as _asyncio
        from mcp_agent.executor.workflow import Workflow as _Workflow

        async def _invoke_target(workflow_self, *args, **kwargs):
            # Inject app_ctx (AppContext) and shim ctx (FastMCP Context) if requested by the function
            import inspect as _inspect

            call_kwargs = dict(kwargs)

            # If Temporal passed a single positional dict payload, merge into kwargs
            if len(args) == 1 and isinstance(args[0], dict):
                try:
                    call_kwargs = {**args[0], **call_kwargs}
                    args = ()
                except Exception:
                    pass

            # Detect if function expects an AppContext parameter (named 'app_ctx' or annotated with our Context)
            try:
                sig = _inspect.signature(fn)
                app_context_param_name = None

                for param_name, param in sig.parameters.items():
                    if param_name == "app_ctx":
                        app_context_param_name = param_name
                        break
                    if param.annotation != _inspect.Parameter.empty:
                        ann_str = str(param.annotation)
                        if "mcp_agent.core.context.Context" in ann_str:
                            app_context_param_name = param_name
                            break
                # If requested, inject the workflow's context (use property for fallback)
                if app_context_param_name:
                    try:
                        _ctx_obj = workflow_self.context
                    except Exception:
                        _ctx_obj = getattr(workflow_self, "_context", None)
                    if _ctx_obj is not None:
                        call_kwargs[app_context_param_name] = _ctx_obj
            except Exception:
                pass

            # If the function expects a FastMCP Context (ctx/context), ensure it's present (None inside workflow)
            try:
                from mcp.server.fastmcp import Context as _Ctx  # type: ignore
            except Exception:
                _Ctx = None  # type: ignore

            try:
                sig = sig if "sig" in locals() else _inspect.signature(fn)
                for p in sig.parameters.values():
                    if (
                        p.annotation is not _inspect._empty
                        and _Ctx is not None
                        and p.annotation is _Ctx
                    ):
                        if p.name not in call_kwargs:
                            call_kwargs[p.name] = None
                    if p.name in ("ctx", "context") and p.name not in call_kwargs:
                        call_kwargs[p.name] = None
            except Exception:
                pass

            # If user passed a single positional dict (Temporal AutoWorkflow payload), merge it
            if not call_kwargs and len(args) == 1 and isinstance(args[0], dict):
                call_kwargs = dict(args[0])
                args = ()

            # Support both async and sync callables
            res = fn(*args, **call_kwargs)
            if _asyncio.iscoroutine(res):
                res = await res

            # Ensure WorkflowResult return type
            try:
                from mcp_agent.executor.workflow import (
                    WorkflowResult as _WorkflowResult,
                )
            except Exception:
                _WorkflowResult = None  # type: ignore[assignment]

            if _WorkflowResult is not None and not isinstance(res, _WorkflowResult):
                return _WorkflowResult(value=res)
            return res

        async def _run(self, *args, **kwargs):  # type: ignore[no-redef]
<<<<<<< HEAD
=======
            # ensure initialization
>>>>>>> c582491a
            await self.initialize()
            return await _invoke_target(self, *args, **kwargs)

        # Decorate run with engine-specific decorator
        engine_type = self.config.execution_engine
        if engine_type == "temporal":
            # Temporal requires the @workflow.run to be applied on a top-level
            # class method, not on a local function. We'll assign _run as-is
            # for now and decorate it after creating and publishing the class.
            decorated_run = _run
        else:
            decorated_run = self.workflow_run(_run)

        # Create signal handler for elicitation response
        async def _user_response(self, response: dict[str,Any]):
            """Signal handler that receives elicitation responses."""
            # Import here to avoid circular dependencies
            try:
                from temporalio import workflow
                from mcp_agent.executor.temporal.session_proxy import _workflow_states

                if workflow.in_workflow():
                    workflow_info = workflow.info()
                    workflow_key = f"{workflow_info.run_id}"

                    if workflow_key not in _workflow_states:
                        _workflow_states[workflow_key] = {}

                    _workflow_states[workflow_key]['response_data'] = response
                    _workflow_states[workflow_key]['response_received'] = True
            except ImportError:
                # Fallback for non-temporal environments
                pass

        # Build the Workflow subclass dynamically
        cls_dict: Dict[str, Any] = {
            "__doc__": description or (fn.__doc__ or ""),
            "run": decorated_run,
            "__mcp_agent_param_source_fn__": fn,
            "_user_response": _user_response,
        }
        if mark_sync_tool:
            cls_dict["__mcp_agent_sync_tool__"] = True
        else:
            cls_dict["__mcp_agent_async_tool__"] = True

        auto_cls = type(f"AutoWorkflow_{workflow_name}", (_Workflow,), cls_dict)

        # Apply the workflow signal decorator to the signal handler
        try:
            signal_handler = getattr(auto_cls, "_user_response")
            engine_type = self.config.execution_engine
            signal_decorator = self._decorator_registry.get_workflow_signal_decorator(
                engine_type
            )
            if signal_decorator:
                decorated_signal = signal_decorator(name="_user_response")(signal_handler)
                setattr(auto_cls, "_user_response", decorated_signal)
        except Exception:
            pass

        # Workaround for Temporal: publish the dynamically created class as a
        # top-level (module global) so it is not considered a "local class".
        # Temporal requires workflow classes to be importable from a module.
        try:
            import sys as _sys

            target_module = getattr(fn, "__module__", __name__)
            auto_cls.__module__ = target_module
            _mod = _sys.modules.get(target_module)
            if _mod is not None:
                setattr(_mod, auto_cls.__name__, auto_cls)
        except Exception:
            pass

        # For Temporal, now that the class exists and is published at module-level,
        # decorate the run method with the engine-specific run decorator.
        if engine_type == "temporal":
            try:
                run_decorator = (self._decorator_registry.get_workflow_run_decorator(
                    engine_type
                ))
                if run_decorator:
                    fn_run = getattr(auto_cls, "run")
                    # Ensure method appears as top-level for Temporal
                    target_module = getattr(fn, "__module__", __name__)
                    try:
                        fn_run.__module__ = target_module  # type: ignore[attr-defined]
                        fn_run.__qualname__ = f"{auto_cls.__name__}.run"  # type: ignore[attr-defined]
                    except Exception:
                        pass
                    setattr(auto_cls, "run", run_decorator(fn_run))
            except Exception:
                pass

        # Register with app (and apply engine-specific workflow decorator)
        self.workflow(auto_cls, workflow_id=workflow_name)
        return auto_cls

    def tool(
        self,
        name: str | None = None,
        *,
        description: str | None = None,
        structured_output: bool | None = None,
    ) -> Callable[[Callable[..., Any]], Callable[..., Any]]:
        """
        Decorator to declare a synchronous MCP tool that runs via an auto-generated
        Workflow and waits for completion before returning.

        Also registers an async Workflow under the same name so that run/get_status
        endpoints are available.
        """

        def decorator(fn: Callable[..., Any]) -> Callable[..., Any]:
            tool_name = name or fn.__name__

            # Early validation: Use the shared tool adapter logic to validate
            # that the transformed function can be converted to JSON schema

            validate_tool_schema(fn, tool_name)

            # Construct the workflow from function
            workflow_cls = self._create_workflow_from_function(
                fn,
                workflow_name=tool_name,
                description=description,
                mark_sync_tool=True,
            )

            # Defer tool registration until the MCP server is created
            self._declared_tools.append(
                {
                    "name": tool_name,
                    "mode": "sync",
                    "workflow_name": tool_name,
                    "workflow_cls": workflow_cls,
                    "source_fn": fn,
                    "structured_output": structured_output,
                    "description": description or (fn.__doc__ or ""),
                }
            )

            return fn

        # Support bare usage: @app.tool without parentheses
        if callable(name) and description is None and structured_output is None:
            fn = name  # type: ignore[assignment]
            name = None
            return decorator(fn)  # type: ignore[arg-type]

        return decorator

    def async_tool(
        self,
        name: str | None = None,
        *,
        description: str | None = None,
    ) -> Callable[[Callable[..., Any]], Callable[..., Any]]:
        """
        Decorator to declare an asynchronous MCP tool.

        Creates a Workflow class from the function and registers it so that
        the standard per-workflow tools (run/get_status) are exposed by the server.
        """

        def decorator(fn: Callable[..., Any]) -> Callable[..., Any]:
            workflow_name = name or fn.__name__

            # Early validation: Use the shared tool adapter logic to validate
            # that the transformed function can be converted to JSON schema
            from mcp_agent.server.tool_adapter import validate_tool_schema

            validate_tool_schema(fn, workflow_name)

            workflow_cls = self._create_workflow_from_function(
                fn,
                workflow_name=workflow_name,
                description=description,
                mark_sync_tool=False,
            )
            # Defer alias tool registration for run/get_status
            self._declared_tools.append(
                {
                    "name": workflow_name,
                    "mode": "async",
                    "workflow_name": workflow_name,
                    "workflow_cls": workflow_cls,
                    "source_fn": fn,
                    "structured_output": None,
                    "description": description or (fn.__doc__ or ""),
                }
            )
            return fn

        # Support bare usage: @app.async_tool without parentheses
        if callable(name) and description is None:
            fn = name  # type: ignore[assignment]
            name = None
            return decorator(fn)  # type: ignore[arg-type]

        return decorator

    def workflow_task(
        self,
        name: str | None = None,
        schedule_to_close_timeout: timedelta | None = None,
        retry_policy: Dict[str, Any] | None = None,
        **meta_kwargs,
    ) -> Callable[[Callable[..., R]], Callable[..., R]]:
        """
        Decorator to mark a function as a workflow task,
        automatically registering it in the global activity registry.

        Args:
            name: Optional custom name for the activity
            schedule_to_close_timeout: Maximum time the task can take to complete
            retry_policy: Retry policy configuration
            **kwargs: Additional metadata passed to the activity registration

        Returns:
            Decorated function that preserves async and typing information

        Raises:
            TypeError: If the decorated function is not async
            ValueError: If the retry policy or timeout is invalid
        """

        def decorator(target: Callable[..., R]) -> Callable[..., R]:
            func = unwrap(target)  # underlying function

            if not asyncio.iscoroutinefunction(func):
                raise TypeError(f"{func.__qualname__} must be async")

            activity_name = name or f"{func.__module__}.{func.__qualname__}"
            metadata = {
                "activity_name": activity_name,
                "schedule_to_close_timeout": schedule_to_close_timeout
                or timedelta(minutes=10),
                "retry_policy": retry_policy or {},
                **meta_kwargs,
            }

            # bookkeeping that survives partial/bound wrappers
            func.is_workflow_task = True
            func.execution_metadata = metadata

            task_defn = self._decorator_registry.get_workflow_task_decorator(
                self.config.execution_engine
            )

            if task_defn:
                # Prevent re-decoration of an already temporal-decorated function,
                # but still register it with the app.
                if hasattr(target, "__temporal_activity_definition"):
                    self.logger.debug(
                        "Skipping redecorate for already-temporal activity",
                        data={"activity_name": activity_name},
                    )
                    task_callable = target
                elif isinstance(target, MethodType):
                    self_ref = target.__self__

                    @functools.wraps(func)
                    async def _bound_adapter(*a, **k):
                        return await func(self_ref, *a, **k)

                    _bound_adapter.__annotations__ = func.__annotations__.copy()
                    task_callable = task_defn(_bound_adapter, name=activity_name)
                else:
                    task_callable = task_defn(func, name=activity_name)
            else:
                task_callable = target  # asyncio backend

            # ---- register *after* decorating --------------------------------
            self._task_registry.register(activity_name, task_callable, metadata)

            # Return the callable we created rather than re-decorating
            return task_callable

        return decorator

    def is_workflow_task(self, func: Callable[..., Any]) -> bool:
        """
        Check if a function is marked as a workflow task.
        This gets set for functions that are decorated with @workflow_task."""
        return bool(getattr(func, "is_workflow_task", False))

    def _register_global_workflow_tasks(self):
        """Register all statically defined workflow tasks with this app instance."""
        registry = GlobalWorkflowTaskRegistry()

        self.logger.debug(
            "Registering global workflow tasks with application instance."
        )

        for target, metadata in registry.get_all_tasks():
            func = unwrap(target)  # underlying function
            activity_name = metadata["activity_name"]

            self.logger.debug(f"Registering global workflow task: {activity_name}")

            # Skip if already registered in this app instance
            if activity_name in self._registered_global_workflow_tasks:
                self.logger.debug(
                    f"Global workflow task {activity_name} already registered, skipping."
                )
                continue

            # Skip if already registered in the app's task registry
            if activity_name in self._task_registry.list_activities():
                self.logger.debug(
                    f"Global workflow task {activity_name} already registered in task registry, skipping."
                )
                self._registered_global_workflow_tasks.add(activity_name)
                continue

            # Apply the engine-specific decorator if available
            task_defn = self._decorator_registry.get_workflow_task_decorator(
                self.config.execution_engine
            )

            if task_defn:  # Engine-specific decorator available
                # Prevent re-decoration of an already temporal-decorated function,
                # but still register it with the app.
                if hasattr(target, "__temporal_activity_definition"):
                    self.logger.debug(
                        "Skipping redecorate for already-temporal activity",
                        data={"activity_name": activity_name},
                    )
                    task_callable = target
                elif isinstance(target, MethodType):
                    self_ref = target.__self__

                    @functools.wraps(func)
                    async def _bound_adapter(*a, **k):
                        return await func(self_ref, *a, **k)

                    _bound_adapter.__annotations__ = func.__annotations__.copy()
                    task_callable = task_defn(_bound_adapter, name=activity_name)
                else:
                    task_callable = task_defn(func, name=activity_name)
            else:
                task_callable = target  # asyncio backend

            # Register with the task registry
            self._task_registry.register(activity_name, task_callable, metadata)

            # Mark as registered in this app instance
            self._registered_global_workflow_tasks.add(activity_name)<|MERGE_RESOLUTION|>--- conflicted
+++ resolved
@@ -650,10 +650,7 @@
             return res
 
         async def _run(self, *args, **kwargs):  # type: ignore[no-redef]
-<<<<<<< HEAD
-=======
             # ensure initialization
->>>>>>> c582491a
             await self.initialize()
             return await _invoke_target(self, *args, **kwargs)
 
