import asyncio
import os
import sys
import functools
<<<<<<< HEAD

from types import MethodType, FunctionType
=======
from types import MethodType
>>>>>>> 3580266b
from typing import (
    Any,
    Dict,
    Iterable,
    Mapping,
    Optional,
    Type,
    TypeVar,
    Callable,
    TYPE_CHECKING,
    ParamSpec,
    overload,
)
from datetime import timedelta
from contextlib import asynccontextmanager

from mcp import ServerSession
from mcp.server.fastmcp import FastMCP
from mcp.types import ToolAnnotations, Icon

from mcp_agent.core.context import Context, initialize_context, cleanup_context
from mcp_agent.config import Settings, get_settings
from mcp_agent.executor.signal_registry import SignalRegistry
from mcp_agent.logging.event_progress import ProgressAction
from mcp_agent.logging.logger import get_logger
from mcp_agent.logging.logger import set_default_bound_context
from mcp_agent.executor.decorator_registry import (
    DecoratorRegistry,
    register_asyncio_decorators,
    register_temporal_decorators,
)
from mcp_agent.executor.task_registry import ActivityRegistry
from mcp_agent.executor.workflow_signal import SignalWaitCallback
from mcp_agent.executor.workflow_task import GlobalWorkflowTaskRegistry
from mcp_agent.human_input.types import HumanInputCallback
from mcp_agent.elicitation.types import ElicitationCallback
from mcp_agent.server.tool_adapter import validate_tool_schema
from mcp_agent.tracing.telemetry import get_tracer
from mcp_agent.utils.common import unwrap
from mcp_agent.workflows.llm.llm_selector import ModelSelector
from mcp_agent.oauth.manager import TokenManager
from mcp_agent.oauth.store import InMemoryTokenStore
from mcp_agent.workflows.factory import load_agent_specs_from_dir


if TYPE_CHECKING:
    from mcp_agent.agents.agent_spec import AgentSpec
    from mcp_agent.executor.workflow import Workflow

P = ParamSpec("P")
R = TypeVar("R")


class MCPApp:
    """
    Main application class that manages global state and can host workflows.

    Example usage:
        app = MCPApp()

        @app.workflow
        class MyWorkflow(Workflow[str]):
            @app.task
            async def my_task(self):
                pass

            async def run(self):
                await self.my_task()

        async with app.run() as running_app:
            workflow = MyWorkflow()
            result = await workflow.execute()
    """

    def __init__(
        self,
        name: str = "mcp_application",
        description: str | None = None,
        settings: Settings | str | None = None,
        mcp: FastMCP | None = None,
        human_input_callback: HumanInputCallback | None = None,
        elicitation_callback: ElicitationCallback | None = None,
        signal_notification: SignalWaitCallback | None = None,
        upstream_session: Optional["ServerSession"] = None,
        model_selector: ModelSelector | None = None,
        session_id: str | None = None,
    ):
        """
        Initialize the application with a name and optional settings.
        Args:
            name: Name of the application
            description: Description of the application. If you expose the MCPApp as an MCP server,
                provide a detailed description, since it will be used as the server's description.
            settings: Application configuration - If unspecified, the settings are loaded from mcp_agent.config.yaml.
                If this is a string, it is treated as the path to the config file to load.
            mcp: MCP server instance to use for the application to expose agents and workflows as tools.
                If not provided, a default FastMCP server will be created by create_mcp_server_for_app().
                If provided, the MCPApp will add tools to the provided server instance.
            human_input_callback: Callback for handling human input
            signal_notification: Callback for getting notified on workflow signals/events.
            upstream_session: Upstream session if the MCPApp is running as a server to an MCP client.
            initialize_model_selector: Initializes the built-in ModelSelector to help with model selection. Defaults to False.
        """
        self.mcp = mcp

        # We use these to initialize the context in initialize()
        if settings is None:
            self._config = get_settings()
        elif isinstance(settings, str):
            self._config = get_settings(config_path=settings)
        else:
            self._config = settings

        self.name = name or self._config.name or (mcp.name if mcp else None)

        self.description = (
            description
            or self._config.description
            or (mcp.instructions if mcp else "MCP Agent Application")
        )

        # We initialize the task and decorator registries at construction time
        # (prior to initializing the context) to ensure that they are available
        # for any decorators that are applied to the workflow or task methods.
        self._task_registry = ActivityRegistry()
        self._decorator_registry = DecoratorRegistry()
        self._signal_registry = SignalRegistry()
        register_asyncio_decorators(self._decorator_registry)
        register_temporal_decorators(self._decorator_registry)
        self._registered_global_workflow_tasks = set()

        self._human_input_callback = human_input_callback
        self._elicitation_callback = elicitation_callback
        self._signal_notification = signal_notification
        self._upstream_session = upstream_session
        self._model_selector = model_selector
        self._session_id_override = session_id

        self._workflows: Dict[str, Type["Workflow"]] = {}  # id to workflow class
        # Deferred tool declarations to register with MCP server when available
        # Each entry: {
        #   "name": str,
        #   "mode": "sync" | "async",
        #   "workflow_name": str,
        #   "workflow_cls": Type[Workflow],
        #   "tool_wrapper": Callable | None,
        #   "structured_output": bool | None,
        #   "description": str | None,
        # }
        self._declared_tools: list[dict[str, Any]] = []

        self._logger = None
        self._context: Optional[Context] = None
        self._initialized = False
        self._tracer_provider = None

        try:
            # Set event loop policy for Windows
            if sys.platform == "win32":
                import asyncio

                asyncio.set_event_loop_policy(asyncio.WindowsProactorEventLoopPolicy())
        finally:
            pass

    @property
    def context(self) -> Context:
        if self._context is None:
            raise RuntimeError(
                "MCPApp not initialized, please call initialize() first, or use async with app.run()."
            )
        return self._context

    @property
    def config(self):
        return self._config

    @property
    def server_registry(self):
        return self._context.server_registry

    @property
    def executor(self):
        return self._context.executor

    @property
    def engine(self):
        return self.executor.execution_engine

    @property
    def upstream_session(self):
        return self._context.upstream_session

    @upstream_session.setter
    def upstream_session(self, value):
        self._context.upstream_session = value

    @property
    def workflows(self):
        return self._workflows

    @property
    def tasks(self):
        return self.context.task_registry.list_activities()

    @property
    def session_id(self):
        return self.context.session_id

    @property
    def logger(self):
        if self._logger is None:
            session_id = self._context.session_id if self._context else None
            # Do not pass context kwarg to match expected call signature in tests
            self._logger = get_logger(f"mcp_agent.{self.name}", session_id=session_id)
            # Bind context for upstream forwarding and other contextual logging
            try:
                if self._context is not None:
                    self._logger._bound_context = self._context  # type: ignore[attr-defined]

            except Exception:
                pass
        else:
            # Update the logger's bound context in case upstream_session was set after logger creation
            if self._context and hasattr(self._logger, "_bound_context"):
                self._logger._bound_context = self._context

        return self._logger

    async def initialize(self):
        """Initialize the application."""
        if self._initialized:
            return

        # Pass the session ID to initialize_context
        self._context = await initialize_context(
            config=self.config,
            task_registry=self._task_registry,
            decorator_registry=self._decorator_registry,
            signal_registry=self._signal_registry,
            store_globally=True,
            session_id=self._session_id_override,
        )

        # Store the app-specific tracer provider
        if self._context.tracing_enabled and self._context.tracing_config:
            self._tracer_provider = self._context.tracing_config._tracer_provider

        # Set the properties that were passed in the constructor
        self._context.human_input_handler = self._human_input_callback
        self._context.elicitation_handler = self._elicitation_callback
        self._context.signal_notification = self._signal_notification
        self._context.upstream_session = self._upstream_session
        self._context.model_selector = self._model_selector

        # Store a reference to this app instance in the context for easier access
        self._context.app = self

        # Initialize OAuth token management helpers if configured
        oauth_settings = None
        try:
            if self._context.config:
                oauth_settings = self._context.config.oauth
        except Exception:
            oauth_settings = None

        if oauth_settings:
            self.logger.debug("Initializing OAuth token management")
            backend = (
                oauth_settings.token_store.backend
                if oauth_settings.token_store
                else "memory"
            )
            if backend == "redis":
                from mcp_agent.oauth.store import RedisTokenStore

                if RedisTokenStore is None:
                    raise ImportError(
                        "Redis token store requires the 'redis' optional dependency. "
                        "Install with `pip install mcp-agent[redis]`."
                    )

                redis_url = oauth_settings.token_store.redis_url
                if not redis_url:
                    raise ValueError(
                        "redis_url must be configured when using the Redis token store"
                    )
                token_store = RedisTokenStore(
                    url=redis_url,
                    prefix=oauth_settings.token_store.redis_prefix,
                )
            else:
                token_store = InMemoryTokenStore()

            token_manager = TokenManager(
                token_store=token_store,
                settings=oauth_settings,
            )
            self._context.token_store = token_store
            self._context.token_manager = token_manager

            # Check for pre-configured tokens and store them with synthetic users
            await self._initialize_preconfigured_tokens(token_manager)
        else:
            self.logger.debug("No OAuth settings found, skipping OAuth initialization")

        # Provide a safe default bound context for loggers created after init without explicit context
        try:
            set_default_bound_context(self._context)
        except Exception:
            pass

        # Auto-load subagents if enabled in settings
        try:
            subagents = self._config.agents

            if subagents is not None and subagents.enabled:
                self.logger.info("Loading subagents from configuration...")

                # Enforce precedence and deduplicate by name:
                # - Inline definitions (highest precedence)
                # - search_paths in given order (earlier has higher precedence)
                loaded_by_name: Dict[str, "AgentSpec"] = {}

                # Process search paths from lowest to highest precedence so that
                # higher precedence can overwrite lower ones while logging a warning.
                for p in reversed(subagents.search_paths or []):
                    path = os.path.expanduser(p)
                    agents_from_search_path = load_agent_specs_from_dir(
                        path=path, pattern=subagents.pattern, context=self._context
                    )

                    if agents_from_search_path:
                        self.logger.info(
                            f"Found subagents in {path}",
                            data={"count": len(agents_from_search_path)},
                        )
                        for spec in agents_from_search_path:
                            if spec.name in loaded_by_name:
                                self.logger.warning(
                                    "Duplicate subagent name encountered; overwriting with higher-precedence definition",
                                    data={"agent_name": spec.name, "source": path},
                                )
                            loaded_by_name[spec.name] = spec

                # Inline subagents (highest precedence): overwrite if duplicate
                for spec in subagents.definitions or []:
                    if spec.name in loaded_by_name:
                        self.logger.warning(
                            "Duplicate subagent name encountered; overwriting with inline definition",
                            data={"agent_name": spec.name},
                        )
                    loaded_by_name[spec.name] = spec

                if loaded_by_name:
                    # Keep the loaded specs on context for access by workflows/factories
                    self._context.loaded_subagents = list(loaded_by_name.values())
                    self.logger.info(
                        "Loaded subagents",
                        data={
                            "count": len(self._context.loaded_subagents),
                            "agents": [
                                spec.name for spec in self._context.loaded_subagents
                            ],
                        },
                    )
        except Exception as e:
            # Non-fatal: log and continue
            self.logger.warning(f"Subagent discovery failed: {e}")

        self._register_global_workflow_tasks()

        self._initialized = True
        self.logger.info(
            "MCPApp initialized",
            data={
                "progress_action": "Running",
                "target": self.name,
                "agent_name": "mcp_application_loop",
                "session_id": self.session_id,
            },
        )

    async def _initialize_preconfigured_tokens(self, token_manager):
        """Check for pre-configured OAuth tokens and store them with a single synthetic user."""

        mcp_config = getattr(self._context.config, "mcp", None)
        if not mcp_config or not getattr(mcp_config, "servers", None):
            self.logger.debug(
                "No MCP servers found in config, skipping token initialization"
            )
            return

        servers = mcp_config.servers
        self.logger.debug(f"Found MCP servers in config: {list(servers.keys())}")

        servers_with_tokens = []

        # First pass: check which servers have pre-configured tokens
        for server_name, server_config in servers.items():
            if not hasattr(server_config, "auth") or not server_config.auth:
                self.logger.debug(
                    f"Server '{server_name}' has no auth config, skipping"
                )
                continue

            oauth_config = getattr(server_config.auth, "oauth", None)

            if (
                not oauth_config
                or not oauth_config.enabled
                or not oauth_config.access_token
            ):
                continue

            self.logger.debug(f"Server '{server_name}' has pre-configured OAuth token")
            servers_with_tokens.append((server_name, server_config))

        if servers_with_tokens:
            for server_name, server_config in servers_with_tokens:
                self.logger.info(
                    "Storing pre-configured OAuth token for server: %s", server_name
                )
                await token_manager.store_preconfigured_token(
                    context=self._context,
                    server_name=server_name,
                    server_config=server_config,
                )

    async def get_token_node(self):
        """Return the root app token node, if available."""
        if not self._context or not getattr(self._context, "token_counter", None):
            return None
        return await self._context.token_counter.get_app_node()

    async def get_token_usage(self):
        """Return total token usage across the app (root node)."""
        if not self._context or not getattr(self._context, "token_counter", None):
            return None
        node = await self.get_token_node()
        return node.get_usage() if node else None

    async def get_token_summary(self):
        """Return TokenSummary across the entire app."""
        if not self._context or not getattr(self._context, "token_counter", None):
            return None
        # Keep summary for model breakdowns while delegating node-sourced methods elsewhere
        return await self._context.token_counter.get_summary()

    async def watch_tokens(
        self,
        callback,
        *,
        threshold: int | None = None,
        throttle_ms: int | None = None,
        include_subtree: bool = True,
    ) -> str | None:
        """Watch the root app token usage. Returns a watch_id or None if not available."""
        node = await self.get_token_node()
        if not node:
            return None
        return await node.watch(
            callback,
            threshold=threshold,
            throttle_ms=throttle_ms,
            include_subtree=include_subtree,
        )

    async def format_token_tree(self) -> str:
        node = await self.get_token_node()
        if not node:
            return "(no token usage)"
        return node.format_tree()

    async def cleanup(self):
        """Cleanup application resources."""
        if not self._initialized:
            return

        # Updatre progress display before logging is shut down
        self.logger.info(
            "MCPApp cleanup",
            data={
                "progress_action": ProgressAction.FINISHED,
                "target": self.name or "mcp_app",
                "agent_name": "mcp_application_loop",
            },
        )

        # Force flush traces before cleanup
        if self._context and self._context.tracing_config:
            await self._context.tracing_config.flush()

        try:
            # Don't shutdown OTEL completely, just cleanup app-specific resources
            await cleanup_context(shutdown_logger=False)
        except asyncio.CancelledError:
            self.logger.debug("Cleanup cancelled during shutdown")

        # Shutdown the tracer provider to stop background threads
        # This prevents dangling span exports after cleanup
        if self._context and self._context.tracing_config:
            self._context.tracing_config.shutdown()

        self._context = None
        self._initialized = False
        self._tracer_provider = None

    @asynccontextmanager
    async def run(self):
        """
        Run the application. Use as context manager.

        Example:
            async with app.run() as running_app:
                # App is initialized here
                pass
        """
        await self.initialize()

        # Push token tracking context for the app
        if self.context.token_counter:
            await self.context.token_counter.push(name=self.name, node_type="app")

        tracer = get_tracer(self.context)
        with tracer.start_as_current_span(self.name):
            try:
                yield self
            finally:
                # Pop token tracking context
                if self.context.token_counter:
                    await self.context.token_counter.pop()
                await self.cleanup()

    def workflow(
        self, cls: Type, *args, workflow_id: str | None = None, **kwargs
    ) -> Type:
        """
        Decorator for a workflow class. By default it's a no-op,
        but different executors can use this to customize behavior
        for workflow registration.

        Example:
            If Temporal is available & we use a TemporalExecutor,
            this decorator will wrap with temporal_workflow.defn.
        """
        cls._app = self

        workflow_id = workflow_id or cls.__name__

        # Apply the engine-specific decorator if available
        engine_type = self.config.execution_engine
        workflow_defn_decorator = self._decorator_registry.get_workflow_defn_decorator(
            engine_type
        )

        if workflow_defn_decorator:
            # TODO: jerron (MAC) - Setting sandboxed=False is a workaround to silence temporal's RestrictedWorkflowAccessError.
            # Can we make this work without having to run outside sandbox environment?
            # This is not ideal as it could lead to non-deterministic behavior.
            decorated_cls = workflow_defn_decorator(
                cls, sandboxed=False, *args, **kwargs
            )

            self._workflows[workflow_id] = decorated_cls
            return decorated_cls
        else:
            self._workflows[workflow_id] = cls
            return cls

    def workflow_signal(
        self, fn: Callable[..., R] | None = None, *, name: str | None = None
    ) -> Callable[..., R]:
        """
        Decorator for a workflow's signal handler.
        Different executors can use this to customize behavior for workflow signal handling.

        Args:
            fn: The function to decorate (optional, for use with direct application)
            name: Optional custom name for the signal. If not provided, uses the function name.

        Example:
            If Temporal is in use, this gets converted to @workflow.signal.
        """

        def decorator(func):
            # Determine the signal name to use
            signal_name = name or func.__name__

            # Get the engine-specific signal decorator
            engine_type = self.config.execution_engine
            signal_decorator = self._decorator_registry.get_workflow_signal_decorator(
                engine_type
            )

            # Apply the engine-specific decorator if available
            # Important: We need to correctly pass the name parameter to the Temporal decorator
            if signal_decorator:
                # For Temporal, ensure we're passing name as a keyword argument
                decorated_fn = signal_decorator(name=signal_name)(func)
            else:
                decorated_fn = func

            @functools.wraps(decorated_fn)
            async def wrapper(*args, **kwargs):
                signal_handler_args = args[1:]
                return decorated_fn(*signal_handler_args, **kwargs)

            # Register with the signal registry using the custom name
            self._signal_registry.register(
                signal_name, wrapper, state={"completed": False, "value": None}
            )

            return wrapper

        # Handle both @app.workflow_signal and @app.workflow_signal(name="custom_name")
        if fn is None:
            return decorator
        return decorator(fn)

    def workflow_run(self, fn: Callable[..., R], **kwargs) -> Callable[..., R]:
        """
        Decorator for a workflow's main 'run' method.
        Different executors can use this to customize behavior for workflow execution.

        Example:
            If Temporal is in use, this gets converted to @workflow.run.
        """
        # Apply the engine-specific decorator if available
        engine_type = self.config.execution_engine
        run_decorator = self._decorator_registry.get_workflow_run_decorator(engine_type)
        decorated_fn = run_decorator(fn, **kwargs) if run_decorator else fn

        @functools.wraps(fn)
        async def wrapper(*args, **kwargs):
            if not args:
                return await decorated_fn(*args, **kwargs)

            # Get the workflow class instance from the first argument
            instance = args[0]

            # Ensure initialization happens
            await instance.initialize()

            workflow_cls = instance.__class__
            method_name = fn.__name__

            # See if we need to store the decorated method on the class
            # (we only need to do this once per class)
            if run_decorator and not hasattr(workflow_cls, f"_decorated_{method_name}"):
                setattr(workflow_cls, f"_decorated_{method_name}", decorated_fn)

            # Use the decorated method if available on the class
            class_decorated = getattr(workflow_cls, f"_decorated_{method_name}", None)
            if class_decorated:
                return await class_decorated(*args, **kwargs)

            # Fall back to the original function
            return await fn(*args, **kwargs)

        # Ensure the wrapper shares the original function's globals so that
        # string annotations (from __future__ import annotations) continue to
        # resolve against the workflow module rather than mcp_agent.app.
        original_globals = getattr(fn, "__globals__", None)
        if original_globals is not None and wrapper.__globals__ is not original_globals:
            rebuilt_wrapper = FunctionType(
                wrapper.__code__,
                original_globals,
                name=wrapper.__name__,
                argdefs=wrapper.__defaults__,
                closure=wrapper.__closure__,
            )
            rebuilt_wrapper.__kwdefaults__ = wrapper.__kwdefaults__
            rebuilt_wrapper.__annotations__ = wrapper.__annotations__
            rebuilt_wrapper.__dict__.update(wrapper.__dict__)
            rebuilt_wrapper = functools.update_wrapper(rebuilt_wrapper, fn)
            rebuilt_wrapper.__wrapped__ = fn
            wrapper = rebuilt_wrapper

        return wrapper

    def _create_workflow_from_function(
        self,
        fn: Callable[..., Any],
        *,
        workflow_name: str,
        description: str | None = None,
        mark_sync_tool: bool = False,
    ) -> Type:
        """
        Create a Workflow subclass dynamically from a plain function.

        The generated workflow class will:
        - Have `run` implemented to call the provided function
        - Be decorated with engine-specific run decorators via workflow_run
        - Expose the original function for parameter schema generation
        """

        import asyncio as _asyncio
        from mcp_agent.executor.workflow import Workflow as _Workflow

        async def _invoke_target(workflow_self, *args, **kwargs):
            # Inject app_ctx (AppContext) and shim ctx (FastMCP Context) if requested by the function
            import inspect as _inspect
            import typing as _typing

            call_kwargs = dict(kwargs)

            # If Temporal passed a single positional dict payload, merge into kwargs
            if len(args) == 1 and isinstance(args[0], dict):
                try:
                    call_kwargs = {**args[0], **call_kwargs}
                    args = ()
                except Exception:
                    pass

            # Detect if function expects an AppContext parameter (named 'app_ctx' or annotated with our Context)
            try:
                sig = _inspect.signature(fn)
                app_context_param_name = None

                for param_name, param in sig.parameters.items():
                    if param_name == "app_ctx":
                        app_context_param_name = param_name
                        break
                    if param.annotation != _inspect.Parameter.empty:
                        ann_str = str(param.annotation)
                        if "mcp_agent.core.context.Context" in ann_str:
                            app_context_param_name = param_name
                            break
                # If requested, inject the workflow's context (use property for fallback)
                if app_context_param_name:
                    try:
                        _ctx_obj = workflow_self.context
                    except Exception:
                        _ctx_obj = getattr(workflow_self, "_context", None)
                    if _ctx_obj is not None:
                        call_kwargs[app_context_param_name] = _ctx_obj
            except Exception:
                pass

            # If the function expects a FastMCP Context (ctx/context), ensure it's present.
            try:
                from mcp.server.fastmcp import Context as _Ctx  # type: ignore
            except Exception:
                _Ctx = None  # type: ignore

            def _is_fast_ctx_annotation(annotation) -> bool:
                if _Ctx is None or annotation is _inspect._empty:
                    return False
                if annotation is _Ctx:
                    return True
                if _inspect.isclass(annotation):
                    try:
                        if issubclass(annotation, _Ctx):  # type: ignore[misc]
                            return True
                    except TypeError:
                        pass
                try:
                    origin = _typing.get_origin(annotation)
                    if origin is not None:
                        return any(
                            _is_fast_ctx_annotation(arg)
                            for arg in _typing.get_args(annotation)
                        )
                except Exception:
                    pass
                try:
                    return "fastmcp" in str(annotation)
                except Exception:
                    return False

            try:
                sig = sig if "sig" in locals() else _inspect.signature(fn)
                for p in sig.parameters.values():
                    needs_fast_ctx = False
                    if _is_fast_ctx_annotation(p.annotation):
                        needs_fast_ctx = True
                    elif p.annotation is _inspect._empty and p.name in (
                        "ctx",
                        "context",
                    ):
                        needs_fast_ctx = True
                    if needs_fast_ctx and p.name not in call_kwargs:
                        fast_ctx = getattr(workflow_self, "_mcp_request_context", None)
                        if fast_ctx is None and app_context_param_name:
                            _app_ctx = call_kwargs.get(app_context_param_name, None)
                            if _Ctx is not None and isinstance(_app_ctx, _Ctx):
                                fast_ctx = _app_ctx
                            _fastmcp = getattr(_app_ctx, "fastmcp", None)
                            if _fastmcp is not None and hasattr(
                                _fastmcp, "get_context"
                            ):
                                try:
                                    fast_ctx = _fastmcp.get_context()
                                except Exception:
                                    fast_ctx = None
                        if fast_ctx is not None:
                            call_kwargs[p.name] = fast_ctx
            except Exception:
                pass

            # If user passed a single positional dict (Temporal AutoWorkflow payload), merge it
            if not call_kwargs and len(args) == 1 and isinstance(args[0], dict):
                call_kwargs = dict(args[0])
                args = ()

            # Support both async and sync callables
            res = fn(*args, **call_kwargs)
            if _asyncio.iscoroutine(res):
                res = await res

            # Ensure WorkflowResult return type
            try:
                from mcp_agent.executor.workflow import (
                    WorkflowResult as _WorkflowResult,
                )
            except Exception:
                _WorkflowResult = None  # type: ignore[assignment]

            if _WorkflowResult is not None and not isinstance(res, _WorkflowResult):
                return _WorkflowResult(value=res)
            return res

        async def _run(self, *args, **kwargs):  # type: ignore[no-redef]
            # ensure initialization
            await self.initialize()
            return await _invoke_target(self, *args, **kwargs)

        # Decorate run with engine-specific decorator
        engine_type = self.config.execution_engine
        if engine_type == "temporal":
            # Temporal requires the @workflow.run to be applied on a top-level
            # class method, not on a local function. We'll assign _run as-is
            # for now and decorate it after creating and publishing the class.
            decorated_run = _run
        else:
            decorated_run = self.workflow_run(_run)

        # Build the Workflow subclass dynamically
        cls_dict: Dict[str, Any] = {
            "__doc__": description or (fn.__doc__ or ""),
            "run": decorated_run,
            "__mcp_agent_param_source_fn__": fn,
        }
        if mark_sync_tool:
            cls_dict["__mcp_agent_sync_tool__"] = True
        else:
            cls_dict["__mcp_agent_async_tool__"] = True

        auto_cls = type(f"AutoWorkflow_{workflow_name}", (_Workflow,), cls_dict)

        # Workaround for Temporal: publish the dynamically created class as a
        # top-level (module global) so it is not considered a "local class".
        # Temporal requires workflow classes to be importable from a module.
        try:
            import sys as _sys

            target_module = getattr(fn, "__module__", __name__)
            auto_cls.__module__ = target_module
            _mod = _sys.modules.get(target_module)
            if _mod is not None:
                setattr(_mod, auto_cls.__name__, auto_cls)
        except Exception:
            pass

        # For Temporal, now that the class exists and is published at module-level,
        # decorate the run method with the engine-specific run decorator.
        if engine_type == "temporal":
            try:
                run_decorator = self._decorator_registry.get_workflow_run_decorator(
                    engine_type
                )
                if run_decorator:
                    fn_run = getattr(auto_cls, "run")
                    # Ensure method appears as top-level for Temporal
                    target_module = getattr(fn, "__module__", __name__)
                    try:
                        fn_run.__module__ = target_module  # type: ignore[attr-defined]
                        fn_run.__qualname__ = f"{auto_cls.__name__}.run"  # type: ignore[attr-defined]
                    except Exception:
                        pass
                    setattr(auto_cls, "run", run_decorator(fn_run))
            except Exception:
                pass

        # Register with app (and apply engine-specific workflow decorator)
        self.workflow(auto_cls, workflow_id=workflow_name)
        return auto_cls

    @overload
    def tool(self, __fn: Callable[P, R]) -> Callable[P, R]: ...

    @overload
    def tool(
        self,
        name: str | None = None,
        *,
        title: str | None = None,
        description: str | None = None,
        annotations: ToolAnnotations | Mapping[str, Any] | None = None,
        icons: Iterable[Icon | Mapping[str, Any]] | None = None,
        meta: Mapping[str, Any] | None = None,
        structured_output: bool | None = None,
    ) -> Callable[[Callable[P, R]], Callable[P, R]]: ...

    def tool(
        self,
        name: str | None = None,
        *,
        title: str | None = None,
        description: str | None = None,
        annotations: ToolAnnotations | Mapping[str, Any] | None = None,
        icons: Iterable[Icon | Mapping[str, Any]] | None = None,
        meta: Mapping[str, Any] | None = None,
        structured_output: bool | None = None,
    ):
        """
        Decorator to declare a synchronous MCP tool that runs via an auto-generated
        Workflow and waits for completion before returning.

        Also registers an async Workflow under the same name so that run/get_status
        endpoints are available.
        """

        def decorator(fn: Callable[P, R]) -> Callable[P, R]:
            tool_name = name or fn.__name__

            # Early validation: Use the shared tool adapter logic to validate
            # that the transformed function can be converted to JSON schema

            validate_tool_schema(fn, tool_name)

            annotations_obj: ToolAnnotations | None = None
            if annotations is not None:
                if isinstance(annotations, ToolAnnotations):
                    annotations_obj = annotations
                else:
                    annotations_obj = ToolAnnotations(**dict(annotations))

            icons_list: list[Icon] | None = None
            if icons is not None:
                icons_list = []
                for icon in icons:
                    if isinstance(icon, Icon):
                        icons_list.append(icon)
                    elif isinstance(icon, Mapping):
                        icons_list.append(Icon(**icon))
                    else:
                        raise TypeError("icons entries must be Icon or mapping")

            meta_payload: Dict[str, Any] | None = None
            if meta is not None:
                meta_payload = dict(meta)

            # Construct the workflow from function
            workflow_cls = self._create_workflow_from_function(
                fn,
                workflow_name=tool_name,
                description=description,
                mark_sync_tool=True,
            )

            # Defer tool registration until the MCP server is created
            self._declared_tools.append(
                {
                    "name": tool_name,
                    "mode": "sync",
                    "workflow_name": tool_name,
                    "workflow_cls": workflow_cls,
                    "source_fn": fn,
                    "structured_output": structured_output,
                    "description": description or (fn.__doc__ or ""),
                    "title": title,
                    "annotations": annotations_obj,
                    "icons": icons_list,
                    "meta": meta_payload,
                }
            )

            return fn

        # Support bare usage: @app.tool without parentheses
        if (
            callable(name)
            and title is None
            and description is None
            and annotations is None
            and icons is None
            and meta is None
            and structured_output is None
        ):
            _fn = name  # type: ignore[assignment]
            name = None
            return decorator(_fn)  # type: ignore[arg-type]

        return decorator

    @overload
    def async_tool(self, __fn: Callable[P, R]) -> Callable[P, R]: ...

    @overload
    def async_tool(
        self,
        name: str | None = None,
        *,
        title: str | None = None,
        description: str | None = None,
        annotations: ToolAnnotations | Mapping[str, Any] | None = None,
        icons: Iterable[Icon | Mapping[str, Any]] | None = None,
        meta: Mapping[str, Any] | None = None,
        structured_output: bool | None = None,
    ) -> Callable[[Callable[P, R]], Callable[P, R]]: ...

    def async_tool(
        self,
        name: str | None = None,
        *,
        title: str | None = None,
        description: str | None = None,
        annotations: ToolAnnotations | Mapping[str, Any] | None = None,
        icons: Iterable[Icon | Mapping[str, Any]] | None = None,
        meta: Mapping[str, Any] | None = None,
        structured_output: bool | None = None,
    ):
        """
        Decorator to declare an asynchronous MCP tool.

        Creates a Workflow class from the function and registers it so that
        the standard per-workflow tools (run/get_status) are exposed by the server.
        """

        def decorator(fn: Callable[P, R]) -> Callable[P, R]:
            workflow_name = name or fn.__name__

            # Early validation: Use the shared tool adapter logic to validate
            # that the transformed function can be converted to JSON schema
            from mcp_agent.server.tool_adapter import validate_tool_schema

            validate_tool_schema(fn, workflow_name)

            annotations_obj: ToolAnnotations | None = None
            if annotations is not None:
                if isinstance(annotations, ToolAnnotations):
                    annotations_obj = annotations
                else:
                    annotations_obj = ToolAnnotations(**dict(annotations))

            icons_list: list[Icon] | None = None
            if icons is not None:
                icons_list = []
                for icon in icons:
                    if isinstance(icon, Icon):
                        icons_list.append(icon)
                    elif isinstance(icon, Mapping):
                        icons_list.append(Icon(**icon))
                    else:
                        raise TypeError("icons entries must be Icon or mapping")

            meta_payload: Dict[str, Any] | None = None
            if meta is not None:
                meta_payload = dict(meta)

            workflow_cls = self._create_workflow_from_function(
                fn,
                workflow_name=workflow_name,
                description=description,
                mark_sync_tool=False,
            )
            # Defer alias tool registration for run/get_status
            self._declared_tools.append(
                {
                    "name": workflow_name,
                    "mode": "async",
                    "workflow_name": workflow_name,
                    "workflow_cls": workflow_cls,
                    "source_fn": fn,
                    "structured_output": structured_output,
                    "description": description or (fn.__doc__ or ""),
                    "title": title,
                    "annotations": annotations_obj,
                    "icons": icons_list,
                    "meta": meta_payload,
                }
            )
            return fn

        # Support bare usage: @app.async_tool without parentheses
        if (
            callable(name)
            and title is None
            and description is None
            and annotations is None
            and icons is None
            and meta is None
            and structured_output is None
        ):
            _fn = name  # type: ignore[assignment]
            name = None
            return decorator(_fn)  # type: ignore[arg-type]

        return decorator

    def workflow_task(
        self,
        name: str | None = None,
        schedule_to_close_timeout: timedelta | None = None,
        retry_policy: Dict[str, Any] | None = None,
        **meta_kwargs,
    ) -> Callable[[Callable[..., R]], Callable[..., R]]:
        """
        Decorator to mark a function as a workflow task,
        automatically registering it in the global activity registry.

        Args:
            name: Optional custom name for the activity
            schedule_to_close_timeout: Maximum time the task can take to complete
            retry_policy: Retry policy configuration
            **kwargs: Additional metadata passed to the activity registration

        Returns:
            Decorated function that preserves async and typing information

        Raises:
            TypeError: If the decorated function is not async
            ValueError: If the retry policy or timeout is invalid
        """

        def decorator(target: Callable[..., R]) -> Callable[..., R]:
            func = unwrap(target)  # underlying function

            if not asyncio.iscoroutinefunction(func):
                raise TypeError(f"{func.__qualname__} must be async")

            activity_name = name or f"{func.__module__}.{func.__qualname__}"
            metadata = {
                "activity_name": activity_name,
                "schedule_to_close_timeout": schedule_to_close_timeout
                or timedelta(minutes=10),
                "retry_policy": retry_policy or {},
                **meta_kwargs,
            }

            # bookkeeping that survives partial/bound wrappers
            func.is_workflow_task = True
            func.execution_metadata = metadata

            task_defn = self._decorator_registry.get_workflow_task_decorator(
                self.config.execution_engine
            )

            if task_defn:
                # Prevent re-decoration of an already temporal-decorated function,
                # but still register it with the app.
                if hasattr(target, "__temporal_activity_definition"):
                    self.logger.debug(
                        "Skipping redecorate for already-temporal activity",
                        data={"activity_name": activity_name},
                    )
                    task_callable = target
                elif isinstance(target, MethodType):
                    self_ref = target.__self__

                    @functools.wraps(func)
                    async def _bound_adapter(*a, **k):
                        return await func(self_ref, *a, **k)

                    _bound_adapter.__annotations__ = func.__annotations__.copy()
                    task_callable = task_defn(_bound_adapter, name=activity_name)
                else:
                    task_callable = task_defn(func, name=activity_name)
            else:
                task_callable = target  # asyncio backend

            # ---- register *after* decorating --------------------------------
            self._task_registry.register(activity_name, task_callable, metadata)

            # Return the callable we created rather than re-decorating
            return task_callable

        return decorator

    def is_workflow_task(self, func: Callable[..., Any]) -> bool:
        """
        Check if a function is marked as a workflow task.
        This gets set for functions that are decorated with @workflow_task."""
        return bool(getattr(func, "is_workflow_task", False))

    def _register_global_workflow_tasks(self):
        """Register all statically defined workflow tasks with this app instance."""
        registry = GlobalWorkflowTaskRegistry()

        self.logger.debug(
            "Registering global workflow tasks with application instance."
        )

        for target, metadata in registry.get_all_tasks():
            func = unwrap(target)  # underlying function
            activity_name = metadata["activity_name"]

            self.logger.debug(f"Registering global workflow task: {activity_name}")

            # Skip if already registered in this app instance
            if activity_name in self._registered_global_workflow_tasks:
                self.logger.debug(
                    f"Global workflow task {activity_name} already registered, skipping."
                )
                continue

            # Skip if already registered in the app's task registry
            if activity_name in self._task_registry.list_activities():
                self.logger.debug(
                    f"Global workflow task {activity_name} already registered in task registry, skipping."
                )
                self._registered_global_workflow_tasks.add(activity_name)
                continue

            # Apply the engine-specific decorator if available
            task_defn = self._decorator_registry.get_workflow_task_decorator(
                self.config.execution_engine
            )

            if task_defn:  # Engine-specific decorator available
                # Prevent re-decoration of an already temporal-decorated function,
                # but still register it with the app.
                if hasattr(target, "__temporal_activity_definition"):
                    self.logger.debug(
                        "Skipping redecorate for already-temporal activity",
                        data={"activity_name": activity_name},
                    )
                    task_callable = target
                elif isinstance(target, MethodType):
                    self_ref = target.__self__

                    @functools.wraps(func)
                    async def _bound_adapter(*a, **k):
                        return await func(self_ref, *a, **k)

                    _bound_adapter.__annotations__ = func.__annotations__.copy()
                    task_callable = task_defn(_bound_adapter, name=activity_name)
                else:
                    task_callable = task_defn(func, name=activity_name)
            else:
                task_callable = target  # asyncio backend

            # Register with the task registry
            self._task_registry.register(activity_name, task_callable, metadata)

            # Mark as registered in this app instance
            self._registered_global_workflow_tasks.add(activity_name)<|MERGE_RESOLUTION|>--- conflicted
+++ resolved
@@ -2,12 +2,8 @@
 import os
 import sys
 import functools
-<<<<<<< HEAD
 
 from types import MethodType, FunctionType
-=======
-from types import MethodType
->>>>>>> 3580266b
 from typing import (
     Any,
     Dict,
