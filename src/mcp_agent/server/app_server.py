--- conflicted
+++ resolved
@@ -7,17 +7,9 @@
 from collections.abc import AsyncIterator
 from contextlib import asynccontextmanager
 from typing import Any, Dict, List, Optional, Set, Tuple, Type, TYPE_CHECKING
-<<<<<<< HEAD
-from starlette.requests import Request
-from starlette.responses import PlainTextResponse
-from pydantic import BaseModel
-from pydantic_core import from_json
-from pydantic_core._pydantic_core import ValidationError
-=======
 import os
 import secrets
 import asyncio
->>>>>>> 130672df
 
 from mcp.server.fastmcp import Context as MCPContext, FastMCP
 from starlette.requests import Request
@@ -34,11 +26,7 @@
     WorkflowRegistry,
     InMemoryWorkflowRegistry,
 )
-<<<<<<< HEAD
-from mcp.types import ModelPreferences, SamplingMessage, TextContent
-=======
-
->>>>>>> 130672df
+
 from mcp_agent.logging.logger import get_logger
 from mcp_agent.logging.logger import LoggingConfig
 from mcp_agent.mcp.mcp_server_registry import ServerRegistry
@@ -1294,19 +1282,6 @@
     mcp: FastMCP, workflow_name: str, workflow_cls: Type["Workflow"]
 ):
     """Create specific tools for a given workflow."""
-<<<<<<< HEAD
-
-    run_fn_tool = FastTool.from_function(workflow_cls.run)
-
-    # for class methods, remove the "self" parameter from the list. We don't want the LLM to provide
-    # a value for it
-    if "self" in run_fn_tool.parameters["properties"]:
-        del(run_fn_tool.parameters["properties"]["self"])
-        req = run_fn_tool.parameters.get("required", [])
-        if "self" in req:
-            req.remove("self")
-            run_fn_tool.parameters["required"] = req
-=======
     param_source = _get_param_source_function_from_workflow(workflow_cls)
     # Ensure we don't include 'self' in tool schema; FastMCP will ignore Context but not 'self'
     import inspect as _inspect
@@ -1332,7 +1307,7 @@
         run_fn_tool = FastTool.from_function(_schema_fn_proxy)
     else:
         run_fn_tool = FastTool.from_function(param_source)
->>>>>>> 130672df
+
     run_fn_tool_params = json.dumps(run_fn_tool.parameters, indent=2)
 
     @mcp.tool(
@@ -1521,12 +1496,6 @@
             f"run ID {execution.run_id}. Parameters: {run_parameters}"
         )
 
-<<<<<<< HEAD
-        # register the session
-        _get_attached_server_context(ctx.fastmcp).register_upstream_session(
-            execution.run_id, ctx.session
-        )
-=======
         # Register upstream session for this run so external workers can proxy logs/prompts
         try:
             await _register_session(
@@ -1537,7 +1506,6 @@
         except Exception:
             pass
 
->>>>>>> 130672df
         return {
             "workflow_id": execution.workflow_id,
             "run_id": execution.run_id,
@@ -1569,9 +1537,6 @@
         run_id=run_id, workflow_id=workflow_id
     )
 
-<<<<<<< HEAD
-    # TODO (Roman): remove run_id -> mcp mapping if status is no longer running
-=======
     # Cleanup run registry on terminal states
     try:
         state = str(status.get("status", "")).lower()
@@ -1582,7 +1547,6 @@
                 pass
     except Exception:
         pass
->>>>>>> 130672df
 
     return status
 
