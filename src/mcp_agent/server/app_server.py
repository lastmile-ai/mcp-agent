"""
MCPAgentServer - Exposes MCPApp as MCP server, and
mcp-agent workflows and agents as MCP tools.
"""

import json
from collections.abc import AsyncIterator
from contextlib import asynccontextmanager
from typing import Any, Dict, List, Optional, Set, Tuple, Type, TYPE_CHECKING

from mcp.server.fastmcp import Context as MCPContext, FastMCP
from mcp.server.fastmcp.exceptions import ToolError
from mcp.server.fastmcp.tools import Tool as FastTool

from mcp_agent.app import MCPApp
from mcp_agent.agents.agent import Agent
from mcp_agent.core.context_dependent import ContextDependent
from mcp_agent.executor.workflow import Workflow
from mcp_agent.executor.workflow_registry import (
    WorkflowRegistry,
    InMemoryWorkflowRegistry,
)
from mcp_agent.logging.logger import get_logger
from mcp_agent.logging.logger import LoggingConfig
from mcp_agent.mcp.mcp_server_registry import ServerRegistry

if TYPE_CHECKING:
    from mcp_agent.core.context import Context

logger = get_logger(__name__)


class ServerContext(ContextDependent):
    """Context object for the MCP App server."""

    def __init__(self, mcp: FastMCP, context: "Context", **kwargs):
        super().__init__(context=context, **kwargs)
        self.mcp = mcp
        self.active_agents: Dict[str, Agent] = {}

        # Maintain a list of registered workflow tools to avoid re-registration
        # when server context is recreated for the same FastMCP instance (e.g. during
        # FastMCP sse request handling)
        if not hasattr(self.mcp, "_registered_workflow_tools"):
            setattr(self.mcp, "_registered_workflow_tools", set())

        # Initialize workflow registry if not already present
        if not self.context.workflow_registry:
            if self.context.config.execution_engine == "asyncio":
                self.context.workflow_registry = InMemoryWorkflowRegistry()
            elif self.context.config.execution_engine == "temporal":
                from mcp_agent.executor.temporal.workflow_registry import (
                    TemporalWorkflowRegistry,
                )

                self.context.workflow_registry = TemporalWorkflowRegistry(
                    executor=self.context.executor
                )
            else:
                raise ValueError(
                    f"Unsupported execution engine: {self.context.config.execution_engine}"
                )

        # TODO: saqadri (MAC) - Do we need to notify the client that tools list changed?
        # Since this is at initialization time, we may not need to
        # (depends on when the server reports that it's intialized/ready)

    def register_workflow(self, workflow_name: str, workflow_cls: Type[Workflow]):
        """Register a workflow class."""
        if workflow_name not in self.context.workflows:
            self.workflows[workflow_name] = workflow_cls
            # Create tools for this workflow if not already registered
            registered_workflow_tools = _get_registered_workflow_tools(self.mcp)
            if workflow_name not in registered_workflow_tools:
                create_workflow_specific_tools(self.mcp, workflow_name, workflow_cls)
                registered_workflow_tools.add(workflow_name)

    @property
    def app(self) -> MCPApp:
        """Get the MCPApp instance associated with this server context."""
        return self.context.app

    @property
    def workflows(self) -> Dict[str, Type[Workflow]]:
        """Get the workflows registered in this server context."""
        return self.app.workflows

    @property
    def workflow_registry(self) -> WorkflowRegistry:
        """Get the workflow registry for this server context."""
        return self.context.workflow_registry


def _get_attached_app(mcp: FastMCP) -> MCPApp | None:
    """Return the MCPApp instance attached to the FastMCP server, if any."""
    return getattr(mcp, "_mcp_agent_app", None)


def _get_registered_workflow_tools(mcp: FastMCP) -> Set[str]:
    """Return the set of registered workflow tools for the FastMCP server, if any."""
    return getattr(mcp, "_registered_workflow_tools", set())


def _get_attached_server_context(mcp: FastMCP) -> ServerContext | None:
    """Return the ServerContext attached to the FastMCP server, if any."""
    return getattr(mcp, "_mcp_agent_server_context", None)


def _set_upstream_from_request_ctx_if_available(ctx: MCPContext) -> None:
    """Attach the low-level server session to the app context for upstream log forwarding.

    This ensures logs emitted from background workflow tasks are forwarded to the client
    even when the low-level request contextvar is not available in those tasks.
    """
    # First, try to use the session property from the FastMCP Context
    session = None
    try:
        session = (
            ctx.session
        )  # This accesses the property which returns ctx.request_context.session
    except (AttributeError, ValueError):
        # ctx.session property might raise ValueError if context not available
        pass

    if session is not None:
        app: MCPApp | None = _get_attached_app(ctx.fastmcp)
        if app is not None and getattr(app, "context", None) is not None:
            # Set on global app context so the logger can access it
            # Previously captured; no need to keep old value
            # Use direct assignment for Pydantic model
            app.context.upstream_session = session
            # Minimal, no diagnostics
            return
        else:
            return

    # No low-level request_ctx fallback: upstream_session must come from app context


def _resolve_workflows_and_context(
    ctx: MCPContext,
) -> Tuple[Dict[str, Type["Workflow"]] | None, Optional["Context"]]:
    """Resolve the workflows mapping and underlying app context regardless of startup mode.

    Tries lifespan ServerContext first (including compatible mocks), then attached app.
    """
    # Try lifespan-provided ServerContext first
    lifespan_ctx = getattr(ctx.request_context, "lifespan_context", None)
    if (
        lifespan_ctx is not None
        and hasattr(lifespan_ctx, "workflows")
        and hasattr(lifespan_ctx, "context")
    ):
        return lifespan_ctx.workflows, lifespan_ctx.context

    # Fall back to app attached to FastMCP
    app: MCPApp | None = _get_attached_app(ctx.fastmcp)

    if app is not None:
        # Ensure the app context has the current request's session set so background logs forward
        try:
            _set_upstream_from_request_ctx_if_available(ctx)
        except Exception:
            pass
        return app.workflows, app.context

    return None, None


def _resolve_workflow_registry(ctx: MCPContext) -> WorkflowRegistry | None:
    """Resolve the workflow registry regardless of startup mode."""
    lifespan_ctx = getattr(ctx.request_context, "lifespan_context", None)
    # Prefer the underlying app context's registry if available
    if lifespan_ctx is not None and hasattr(lifespan_ctx, "context"):
        ctx_inner = getattr(lifespan_ctx, "context", None)
        if ctx_inner is not None and hasattr(ctx_inner, "workflow_registry"):
            return ctx_inner.workflow_registry
    # Fallback: top-level lifespan registry if present
    if lifespan_ctx is not None and hasattr(lifespan_ctx, "workflow_registry"):
        return lifespan_ctx.workflow_registry

    app: MCPApp | None = _get_attached_app(ctx.fastmcp)
    if app is not None and app.context is not None:
        return app.context.workflow_registry

    return None


def _get_param_source_function_from_workflow(workflow_cls: Type["Workflow"]):
    """Return the function to use for parameter schema for a workflow's run.

    For auto-generated workflows from @app.tool/@app.async_tool, prefer the original
    function that defined the parameters if available; fall back to the class run.
    """
    return getattr(workflow_cls, "__mcp_agent_param_source_fn__", None) or getattr(
        workflow_cls, "run"
    )


def _build_run_param_tool(workflow_cls: Type["Workflow"]) -> FastTool:
    """Return a FastTool built from the proper parameter source, skipping 'self'."""
    param_source = _get_param_source_function_from_workflow(workflow_cls)
    import inspect as _inspect

    if param_source is getattr(workflow_cls, "run"):

        def _schema_fn_proxy(*args, **kwargs):
            return None

        sig = _inspect.signature(param_source)
        params = list(sig.parameters.values())
        if params and params[0].name == "self":
            params = params[1:]
        _schema_fn_proxy.__annotations__ = dict(
            getattr(param_source, "__annotations__", {})
        )
        if "self" in _schema_fn_proxy.__annotations__:
            _schema_fn_proxy.__annotations__.pop("self", None)
        _schema_fn_proxy.__signature__ = _inspect.Signature(
            parameters=params, return_annotation=sig.return_annotation
        )
        return FastTool.from_function(_schema_fn_proxy)
    return FastTool.from_function(param_source)


def create_mcp_server_for_app(app: MCPApp, **kwargs: Any) -> FastMCP:
    """
    Create an MCP server for a given MCPApp instance.

    Args:
        app: The MCPApp instance to create a server for
        kwargs: Optional FastMCP settings to configure the server.

    Returns:
        A configured FastMCP server instance
    """

    # Create a lifespan function specific to this app
    @asynccontextmanager
    async def app_specific_lifespan(mcp: FastMCP) -> AsyncIterator[ServerContext]:
        """Initialize and manage MCPApp lifecycle."""
        # Initialize the app if it's not already initialized
        await app.initialize()

        # Create the server context which is available during the lifespan of the server
        server_context = ServerContext(mcp=mcp, context=app.context)

        # Register initial workflow tools when running with our managed lifespan
        create_workflow_tools(mcp, server_context)
        # Register function-declared tools (from @app.tool/@app.async_tool)
        create_declared_function_tools(mcp, server_context)

        try:
            yield server_context
        finally:
            # Don't clean up the MCPApp here - let the caller handle that
            pass

    # Create or attach FastMCP server
    if app.mcp:
        # Using an externally provided FastMCP instance: attach app and context
        mcp = app.mcp
        setattr(mcp, "_mcp_agent_app", app)

        # Create and attach a ServerContext since we don't control the server's lifespan
        # This enables tools to access context via ctx.fastmcp._mcp_agent_server_context
        if not hasattr(mcp, "_mcp_agent_server_context"):
            server_context = ServerContext(mcp=mcp, context=app.context)
            setattr(mcp, "_mcp_agent_server_context", server_context)
        else:
            server_context = getattr(mcp, "_mcp_agent_server_context")

        # Register per-workflow tools
        create_workflow_tools(mcp, server_context)
        # Register function-declared tools (from @app.tool/@app.async_tool)
        create_declared_function_tools(mcp, server_context)
    else:
        mcp = FastMCP(
            name=app.name or "mcp_agent_server",
            # TODO: saqadri (MAC) - create a much more detailed description
            # based on all the available agents and workflows,
            # or use the MCPApp's description if available.
            instructions=f"MCP server exposing {app.name} workflows and agents. Description: {app.description}",
            lifespan=app_specific_lifespan,
            **kwargs,
        )
        # Store the server on the app so it's discoverable and can be extended further
        app.mcp = mcp
        setattr(mcp, "_mcp_agent_app", app)

    # Register logging/setLevel handler so client can adjust verbosity dynamically
    # This enables MCP logging capability in InitializeResult.capabilities.logging
    lowlevel_server = getattr(mcp, "_mcp_server", None)
    try:
        if lowlevel_server is not None:

            @lowlevel_server.set_logging_level()
            async def _set_level(
                level: str,
            ) -> None:  # mcp.types.LoggingLevel is a Literal[str]
                try:
                    LoggingConfig.set_min_level(level)
                except Exception:
                    # Best-effort, do not crash server on invalid level
                    pass
    except Exception:
        # If handler registration fails, continue without dynamic level updates
        pass

    # region Workflow Tools

    @mcp.tool(name="workflows-list")
    def list_workflows(ctx: MCPContext) -> Dict[str, Dict[str, Any]]:
        """
        List all available workflow types with their detailed information.
        Returns information about each workflow type including name, description, and parameters.
        This helps in making an informed decision about which workflow to run.
        """
        # Ensure upstream session is set for any logs emitted during this call
        try:
            _set_upstream_from_request_ctx_if_available(ctx)
        except Exception:
            pass
        result: Dict[str, Dict[str, Any]] = {}
        workflows, _ = _resolve_workflows_and_context(ctx)
        workflows = workflows or {}
        for workflow_name, workflow_cls in workflows.items():
            # Determine parameter schema (strip self / prefer original function)
            run_fn_tool = _build_run_param_tool(workflow_cls)

            # Determine endpoints based on whether this is an auto sync/async tool
            if getattr(workflow_cls, "__mcp_agent_sync_tool__", False):
                endpoints = [
                    f"{workflow_name}",
                    f"{workflow_name}-get_status",
                ]
            elif getattr(workflow_cls, "__mcp_agent_async_tool__", False):
                endpoints = [
                    f"{workflow_name}-async-run",
                    f"{workflow_name}-get_status",
                ]
            else:
                endpoints = [
                    f"workflows-{workflow_name}-run",
                    f"workflows-{workflow_name}-get_status",
                ]

            result[workflow_name] = {
                "name": workflow_name,
                "description": workflow_cls.__doc__ or run_fn_tool.description,
                "capabilities": ["run", "resume", "cancel", "get_status"],
                "tool_endpoints": endpoints,
                "run_parameters": run_fn_tool.parameters,
            }

        return result

    @mcp.tool(name="workflows-runs-list")
    async def list_workflow_runs(ctx: MCPContext) -> List[Dict[str, Any]]:
        """
        List all workflow instances (runs) with their detailed status information.

        This returns information about actual workflow instances (runs), not workflow types.
        For each running workflow, returns its ID, name, current state, and available operations.
        This helps in identifying and managing active workflow instances.

        Returns:
            A dictionary mapping workflow instance IDs to their detailed status information.
        """
        # Ensure upstream session is set for any logs emitted during this call
        try:
            _set_upstream_from_request_ctx_if_available(ctx)
        except Exception:
            pass

        server_context = getattr(
            ctx.request_context, "lifespan_context", None
        ) or _get_attached_server_context(ctx.fastmcp)
        if server_context is None or not hasattr(server_context, "workflow_registry"):
            raise ToolError("Server context not available for MCPApp Server.")

        # Get all workflow statuses from the registry
        workflow_statuses = (
            await server_context.workflow_registry.list_workflow_statuses()
        )
        return workflow_statuses

    @mcp.tool(name="workflows-run")
    async def run_workflow(
        ctx: MCPContext,
        workflow_name: str,
        run_parameters: Dict[str, Any] | None = None,
        **kwargs: Any,
    ) -> Dict[str, str]:
        """
        Run a workflow with the given name.

        Args:
            workflow_name: The name of the workflow to run.
            run_parameters: Arguments to pass to the workflow run.
                workflows/list method will return the run_parameters schema for each workflow.
            kwargs: Ignore, for internal use only.

        Returns:
            A dict with workflow_id and run_id for the started workflow run, can be passed to
            workflows/get_status, workflows/resume, and workflows/cancel.
        """
        # Ensure upstream session is set before starting the workflow
        try:
            _set_upstream_from_request_ctx_if_available(ctx)
        except Exception:
            pass
        return await _workflow_run(ctx, workflow_name, run_parameters, **kwargs)

    @mcp.tool(name="workflows-get_status")
    async def get_workflow_status(
        ctx: MCPContext, workflow_name: str, run_id: str
    ) -> Dict[str, Any]:
        """
        Get the status of a running workflow.

        Provides detailed information about a workflow instance including its current state,
        whether it's running or completed, and any results or errors encountered.

        Args:
            workflow_name: The name of the workflow to check.
            run_id: The ID of the workflow instance to check,
                received from workflows/run or workflows/runs/list.

        Returns:
            A dictionary with comprehensive information about the workflow status.
        """
        # Ensure upstream session is available for any status-related logs
        try:
            _set_upstream_from_request_ctx_if_available(ctx)
        except Exception:
            pass
        return await _workflow_status(ctx, run_id, workflow_name)

    @mcp.tool(name="workflows-resume")
    async def resume_workflow(
        ctx: MCPContext,
        run_id: str,
        workflow_name: str | None = None,
        signal_name: str | None = "resume",
        payload: str | None = None,
    ) -> bool:
        """
        Resume a paused workflow.

        Args:
            run_id: The ID of the workflow to resume,
                received from workflows/run or workflows/runs/list.
            workflow_name: The name of the workflow to resume.
            signal_name: Optional name of the signal to send to resume the workflow.
                This will default to "resume", but can be a custom signal name
                if the workflow was paused on a specific signal.
            payload: Optional payload to provide the workflow upon resumption.
                For example, if a workflow is waiting for human input,
                this can be the human input.

        Returns:
            True if the workflow was resumed, False otherwise.
        """
        # Ensure upstream session is available for any status-related logs
        try:
            _set_upstream_from_request_ctx_if_available(ctx)
        except Exception:
            pass
        server_context: ServerContext = ctx.request_context.lifespan_context
        workflow_registry = server_context.workflow_registry

        if not workflow_registry:
            raise ToolError("Workflow registry not found for MCPApp Server.")

        logger.info(
            f"Resuming workflow {workflow_name} with ID {run_id} with signal '{signal_name}' and payload '{payload}'"
        )

        # Get the workflow instance from the registry
        result = await workflow_registry.resume_workflow(
            run_id=run_id,
            workflow_id=workflow_name,
            signal_name=signal_name,
            payload=payload,
        )

        if result:
            logger.debug(
                f"Signaled workflow {workflow_name} with ID {run_id} with signal '{signal_name}' and payload '{payload}'"
            )
        else:
            logger.error(
                f"Failed to signal workflow {workflow_name} with ID {run_id} with signal '{signal_name}' and payload '{payload}'"
            )

    @mcp.tool(name="workflows-cancel")
    async def cancel_workflow(
        ctx: MCPContext, run_id: str, workflow_name: str | None = None
    ) -> bool:
        """
        Cancel a running workflow.

        Args:
            run_id: The ID of the workflow instance to cancel,
                received from workflows/run or workflows/runs/list.
            workflow_name: The name of the workflow to cancel.

        Returns:
            True if the workflow was cancelled, False otherwise.
        """
        # Ensure upstream session is available for any status-related logs
        try:
            _set_upstream_from_request_ctx_if_available(ctx)
        except Exception:
            pass
        server_context: ServerContext = ctx.request_context.lifespan_context
        workflow_registry = server_context.workflow_registry

        logger.info(f"Cancelling workflow {workflow_name} with ID {run_id}")

        # Get the workflow instance from the registry
        result = await workflow_registry.cancel_workflow(
            run_id=run_id, workflow_id=workflow_name
        )

        if result:
            logger.debug(f"Cancelled workflow {workflow_name} with ID {run_id}")
        else:
            logger.error(f"Failed to cancel workflow {workflow_name} with ID {run_id}")

    # endregion

    return mcp


# region per-Workflow Tools


def create_workflow_tools(mcp: FastMCP, server_context: ServerContext):
    """
    Create workflow-specific tools for registered workflows.
    This is called at server start to register specific endpoints for each workflow.
    """
    if not server_context:
        logger.warning("Server config not available for creating workflow tools")
        return

    registered_workflow_tools = _get_registered_workflow_tools(mcp)

    for workflow_name, workflow_cls in server_context.workflows.items():
        # Skip creating generic workflows-* tools for sync/async auto tools
        if getattr(workflow_cls, "__mcp_agent_sync_tool__", False):
            continue
        if getattr(workflow_cls, "__mcp_agent_async_tool__", False):
            continue
        if workflow_name not in registered_workflow_tools:
            create_workflow_specific_tools(mcp, workflow_name, workflow_cls)
            registered_workflow_tools.add(workflow_name)

    setattr(mcp, "_registered_workflow_tools", registered_workflow_tools)


def _get_registered_function_tools(mcp: FastMCP) -> Set[str]:
    return getattr(mcp, "_registered_function_tools", set())


def _set_registered_function_tools(mcp: FastMCP, tools: Set[str]):
    setattr(mcp, "_registered_function_tools", tools)


def create_declared_function_tools(mcp: FastMCP, server_context: ServerContext):
    """
    Register tools declared via @app.tool/@app.async_tool on the attached app.
    - @app.tool registers a synchronous tool with the same signature as the function
      that runs the auto-generated workflow and waits for completion.
    - @app.async_tool registers alias tools <name>-run and <name>-get_status
      that proxy to the workflow run/status utilities.
    """
    app = _get_attached_app(mcp)
    if app is None:
        # Fallbacks for tests or externally provided contexts
        app = getattr(server_context, "app", None)
        if app is None:
            ctx = getattr(server_context, "context", None)
            if ctx is not None:
                app = getattr(ctx, "app", None)
    if app is None:
        return

    declared = getattr(app, "_declared_tools", []) or []
    if not declared:
        return

    registered = _get_registered_function_tools(mcp)

    # Utility: build a wrapper function with the same signature and return annotation
    import inspect
    import asyncio

    async def _wait_for_completion(
        ctx: MCPContext, run_id: str, timeout: float | None = None
    ):
        registry = _resolve_workflow_registry(ctx)
        if not registry:
            raise ToolError("Workflow registry not found for MCPApp Server.")
        # Try to get the workflow and wait on its task if available
        start = asyncio.get_event_loop().time()
        # Ensure the workflow is registered locally to retrieve the task
        try:
            wf = await registry.get_workflow(run_id)
            if wf is None and hasattr(registry, "register"):
                # Best-effort: some registries need explicit register; try to find by status
                # and skip if unavailable. This is a no-op for InMemory which registers at run_async.
                pass
        except Exception:
            pass
        while True:
            wf = await registry.get_workflow(run_id)
            if wf is not None:
                task = getattr(wf, "_run_task", None)
                if isinstance(task, asyncio.Task):
                    return await asyncio.wait_for(task, timeout=timeout)
                # Fallback to polling the status
                status = await wf.get_status()
                if status.get("completed"):
                    return status.get("result")
            if (
                timeout is not None
                and (asyncio.get_event_loop().time() - start) > timeout
            ):
                raise ToolError("Timed out waiting for workflow completion")
            await asyncio.sleep(0.1)

    for decl in declared:
        name = decl["name"]
        if name in registered:
            continue
        mode = decl["mode"]
        workflow_name = decl["workflow_name"]
        fn = decl.get("source_fn")
        description = decl.get("description")
        structured_output = decl.get("structured_output")

<<<<<<< HEAD
        # Capture loop variables for closures (avoid late-binding bugs)
        _wname = workflow_name
        _tname = name

        if mode == "sync" and fn is not None:
            sig = inspect.signature(fn)
            # Preserve original return annotation implicitly via FastMCP tool

            # Build a per-tool wrapper bound to this workflow name
            def _make_wrapper(bound_wname: str):
                async def _wrapper(**kwargs):
                    # Context will be injected by FastMCP using the special annotation below
                    ctx: MCPContext = kwargs.pop("__context__")
                    # Start workflow and wait for completion
                    result_ids = await _workflow_run(ctx, bound_wname, kwargs)
                    run_id = result_ids["run_id"]
                    result = await _wait_for_completion(ctx, run_id)
                    # Unwrap WorkflowResult to match the original function's return type
                    try:
                        from mcp_agent.executor.workflow import WorkflowResult as _WFRes
                    except Exception:
                        _WFRes = None  # type: ignore
                    if _WFRes is not None and isinstance(result, _WFRes):
                        return getattr(result, "value", None)
                    # If get_status returned dict/str, pass through; otherwise return model
                    return result

                return _wrapper

            _wrapper = _make_wrapper(_wname)

            # Create adapter that removes app_ctx from the exposed signature
            # but still passes it through when the workflow runs

            # Filter out app_ctx from the signature since it's internal
            filtered_params = []
            filtered_annotations = {}
            orig_annotations = getattr(fn, "__annotations__", {})

            for param in sig.parameters.values():
                # Skip app_ctx parameter - it will be injected by the workflow
                if param.name == "app_ctx":
                    continue
                filtered_params.append(param)
                if param.name in orig_annotations:
                    filtered_annotations[param.name] = orig_annotations[param.name]

            # Add return annotation if present
            if "return" in orig_annotations:
                filtered_annotations["return"] = orig_annotations["return"]

            # Create filtered signature for FastMCP, but include a keyword-only
            # 'ctx' param annotated as MCPContext so FastMCP can inject it.
            try:
                ctx_param = inspect.Parameter(
                    name="ctx",
                    kind=inspect.Parameter.KEYWORD_ONLY,
                    default=None,
                    annotation=MCPContext,
                )
                params_for_schema = filtered_params + [ctx_param]
                filtered_annotations["ctx"] = MCPContext
            except Exception:
                params_for_schema = filtered_params
            filtered_sig = inspect.Signature(
                parameters=params_for_schema, return_annotation=sig.return_annotation
            )

            async def _adapter(
                ctx: MCPContext | None = None,
                context: MCPContext | None = None,
                **kw,
            ):
                # Prefer explicit ctx; some FastMCP versions may use 'context'
                ctx_obj = ctx or context
                if ctx_obj is not None:
                    try:
                        _set_upstream_from_request_ctx_if_available(ctx_obj)
                    except Exception:
                        pass
                    kw["__context__"] = ctx_obj
                else:
                    kw["__context__"] = None
                return await _wrapper(**kw)

            # Expose a filtered signature (no app_ctx/ctx/context/**kw) for schema,
            # but keep actual parameters (ctx/context/**kw) to receive FastMCP Context.
            _adapter.__name__ = _tname
            _adapter.__doc__ = description or (fn.__doc__ or "")
            _adapter.__signature__ = filtered_sig
            _adapter.__annotations__ = filtered_annotations
=======
        if mode == "sync" and fn is not None:
            sig = inspect.signature(fn)
            return_ann = sig.return_annotation

            async def _wrapper(**kwargs):
                # Context will be injected by FastMCP using the special annotation below
                ctx: MCPContext = kwargs.pop(
                    "__context__"
                )  # placeholder, reassigned below via signature name
                # Start workflow and wait for completion
                result_ids = await _workflow_run(ctx, workflow_name, kwargs)
                run_id = result_ids["run_id"]
                result = await _wait_for_completion(ctx, run_id)
                # Unwrap WorkflowResult to match the original function's return type
                try:
                    from mcp_agent.executor.workflow import WorkflowResult as _WFRes
                except Exception:
                    _WFRes = None  # type: ignore
                if _WFRes is not None and isinstance(result, _WFRes):
                    return getattr(result, "value", None)
                # If get_status returned dict/str, pass through; otherwise return model
                return result

            # Attach introspection metadata to match the original function
            ann = dict(getattr(fn, "__annotations__", {}))

            # Choose a context kwarg name unlikely to clash with user params
            ctx_param_name = "ctx"
            from mcp.server.fastmcp import Context as _Ctx

            ann[ctx_param_name] = _Ctx
            ann["return"] = getattr(fn, "__annotations__", {}).get("return", return_ann)
            _wrapper.__annotations__ = ann
            _wrapper.__name__ = name
            _wrapper.__doc__ = description or (fn.__doc__ or "")

            # Build a fake signature containing original params plus context kwarg
            params = list(sig.parameters.values())
            ctx_param = inspect.Parameter(
                ctx_param_name,
                kind=inspect.Parameter.KEYWORD_ONLY,
                annotation=_Ctx,
            )
            _wrapper.__signature__ = inspect.Signature(
                parameters=params + [ctx_param], return_annotation=return_ann
            )

            # FastMCP expects the actual kwarg name for context; it detects it by annotation
            # We need to map the injected kwarg inside the wrapper body. Achieve this by
            # creating a thin adapter that renames the injected context kwarg.
            async def _adapter(**kw):
                # Receive validated args plus injected context kwarg
                if ctx_param_name not in kw:
                    raise ToolError("Context not provided")
                # Rename to the placeholder expected by _wrapper
                kw["__context__"] = kw.pop(ctx_param_name)
                return await _wrapper(**kw)

            # Copy the visible signature/annotations to adapter for correct schema
            _adapter.__annotations__ = _wrapper.__annotations__
            _adapter.__name__ = _wrapper.__name__
            _adapter.__doc__ = _wrapper.__doc__
            _adapter.__signature__ = _wrapper.__signature__
>>>>>>> 6a6c5dab

            # Register the main tool with the same signature as original
            mcp.add_tool(
                _adapter,
<<<<<<< HEAD
                name=_tname,
                description=description or (fn.__doc__ or ""),
                structured_output=structured_output,
            )
            registered.add(_tname)

            # Also register a per-run status tool: <tool-name>-get_status
            status_tool_name = f"{_tname}-get_status"
            if status_tool_name not in registered:

                def _make_sync_status(bound_wname: str):
                    @mcp.tool(name=status_tool_name)
                    async def _sync_status(
                        ctx: MCPContext, run_id: str
                    ) -> Dict[str, Any]:
                        try:
                            _set_upstream_from_request_ctx_if_available(ctx)
                        except Exception:
                            pass
                        return await _workflow_status(
                            ctx, run_id=run_id, workflow_name=bound_wname
                        )

                    return _sync_status

                _make_sync_status(_wname)
=======
                name=name,
                description=description or (fn.__doc__ or ""),
                structured_output=structured_output,
            )
            registered.add(name)

            # Also register a per-run status tool: <tool-name>-get_status
            status_tool_name = f"{name}-get_status"
            if status_tool_name not in registered:

                @mcp.tool(name=status_tool_name)
                async def _sync_status(ctx: MCPContext, run_id: str) -> Dict[str, Any]:
                    return await _workflow_status(
                        ctx, run_id=run_id, workflow_name=workflow_name
                    )

>>>>>>> 6a6c5dab
                registered.add(status_tool_name)

        elif mode == "async":
            # Create named aliases for async: <name>-async-run and <name>-get_status
<<<<<<< HEAD
            run_tool_name = f"{_tname}-async-run"
            status_tool_name = f"{_tname}-get_status"

            if run_tool_name not in registered:

                def _make_alias_run(bound_wname: str):
                    @mcp.tool(name=run_tool_name)
                    async def _alias_run(
                        ctx: MCPContext, run_parameters: Dict[str, Any] | None = None
                    ) -> Dict[str, str]:
                        try:
                            _set_upstream_from_request_ctx_if_available(ctx)
                        except Exception:
                            pass
                        return await _workflow_run(
                            ctx, bound_wname, run_parameters or {}
                        )

                    return _alias_run

                _make_alias_run(_wname)
=======
            run_tool_name = f"{name}-async-run"
            status_tool_name = f"{name}-get_status"

            if run_tool_name not in registered:

                @mcp.tool(name=run_tool_name)
                async def _alias_run(
                    ctx: MCPContext, run_parameters: Dict[str, Any] | None = None
                ) -> Dict[str, str]:
                    return await _workflow_run(ctx, workflow_name, run_parameters or {})

>>>>>>> 6a6c5dab
                registered.add(run_tool_name)

            if status_tool_name not in registered:

<<<<<<< HEAD
                def _make_alias_status(bound_wname: str):
                    @mcp.tool(name=status_tool_name)
                    async def _alias_status(
                        ctx: MCPContext, run_id: str
                    ) -> Dict[str, Any]:
                        try:
                            _set_upstream_from_request_ctx_if_available(ctx)
                        except Exception:
                            pass
                        return await _workflow_status(
                            ctx, run_id=run_id, workflow_name=bound_wname
                        )

                    return _alias_status

                _make_alias_status(_wname)
=======
                @mcp.tool(name=status_tool_name)
                async def _alias_status(ctx: MCPContext, run_id: str) -> Dict[str, Any]:
                    return await _workflow_status(
                        ctx, run_id=run_id, workflow_name=workflow_name
                    )

>>>>>>> 6a6c5dab
                registered.add(status_tool_name)

    _set_registered_function_tools(mcp, registered)


def create_workflow_specific_tools(
    mcp: FastMCP, workflow_name: str, workflow_cls: Type["Workflow"]
):
    """Create specific tools for a given workflow."""
    param_source = _get_param_source_function_from_workflow(workflow_cls)
    # Ensure we don't include 'self' in tool schema; FastMCP will ignore Context but not 'self'
    import inspect as _inspect

    if param_source is getattr(workflow_cls, "run"):
        # Wrap to drop the first positional param (self) for schema purposes
        def _schema_fn_proxy(*args, **kwargs):
            return None

        sig = _inspect.signature(param_source)
        params = list(sig.parameters.values())
        # remove leading 'self' if present
        if params and params[0].name == "self":
            params = params[1:]
        _schema_fn_proxy.__annotations__ = dict(
            getattr(param_source, "__annotations__", {})
        )
        if "self" in _schema_fn_proxy.__annotations__:
            _schema_fn_proxy.__annotations__.pop("self", None)
        _schema_fn_proxy.__signature__ = _inspect.Signature(
            parameters=params, return_annotation=sig.return_annotation
        )
        run_fn_tool = FastTool.from_function(_schema_fn_proxy)
    else:
        run_fn_tool = FastTool.from_function(param_source)
    run_fn_tool_params = json.dumps(run_fn_tool.parameters, indent=2)

    @mcp.tool(
        name=f"workflows-{workflow_name}-run",
        description=f"""
        Run the '{workflow_name}' workflow and get a dict with workflow_id and run_id back.
        Workflow Description: {workflow_cls.__doc__}

        {run_fn_tool.description}

        Args:
            run_parameters: Dictionary of parameters for the workflow run.
            The schema for these parameters is as follows:
            {run_fn_tool_params}
        """,
    )
    async def run(
        ctx: MCPContext,
        run_parameters: Dict[str, Any] | None = None,
    ) -> Dict[str, str]:
        _set_upstream_from_request_ctx_if_available(ctx)
        return await _workflow_run(ctx, workflow_name, run_parameters)

    @mcp.tool(
        name=f"workflows-{workflow_name}-get_status",
        description=f"""
        Get the status of a running {workflow_name} workflow.
        
        Args:
            run_id: The run ID of the running workflow, received from workflows/{workflow_name}/run.
        """,
    )
    async def get_status(ctx: MCPContext, run_id: str) -> Dict[str, Any]:
        _set_upstream_from_request_ctx_if_available(ctx)
        return await _workflow_status(ctx, run_id=run_id, workflow_name=workflow_name)


# endregion


def _get_server_descriptions(
    server_registry: ServerRegistry | None, server_names: List[str]
) -> List:
    servers: List[dict[str, str]] = []
    if server_registry:
        for server_name in server_names:
            config = server_registry.get_server_context(server_name)
            if config:
                servers.append(
                    {
                        "name": config.name,
                        "description": config.description,
                    }
                )
            else:
                servers.append({"name": server_name})
    else:
        servers = [{"name": server_name} for server_name in server_names]

    return servers


def _get_server_descriptions_as_string(
    server_registry: ServerRegistry | None, server_names: List[str]
) -> str:
    servers = _get_server_descriptions(server_registry, server_names)

    # Format each server's information as a string
    server_strings = []
    for server in servers:
        if "description" in server:
            server_strings.append(f"{server['name']}: {server['description']}")
        else:
            server_strings.append(f"{server['name']}")

    # Join all server strings with a newline
    return "\n".join(server_strings)


# region Workflow Utils


async def _workflow_run(
    ctx: MCPContext,
    workflow_name: str,
    run_parameters: Dict[str, Any] | None = None,
    **kwargs: Any,
) -> Dict[str, str]:
    # Resolve workflows and app context irrespective of startup mode
    # This now returns a context with upstream_session already set
    workflows_dict, app_context = _resolve_workflows_and_context(ctx)
    if not workflows_dict or not app_context:
        raise ToolError("Server context not available for MCPApp Server.")

    if workflow_name not in workflows_dict:
        raise ToolError(f"Workflow '{workflow_name}' not found.")

    # Get the workflow class
    workflow_cls = workflows_dict[workflow_name]

    # Bind the app-level logger (cached) to this per-request context so logs
    # emitted from AutoWorkflow path forward upstream even outside request_ctx.
    try:
        app = _get_attached_app(ctx.fastmcp)
        if app is not None and getattr(app, "name", None):
            from mcp_agent.logging.logger import get_logger as _get_logger

            _get_logger(f"mcp_agent.{app.name}", context=app_context)
    except Exception:
        pass

    # Create and initialize the workflow instance using the factory method
    try:
        # Create workflow instance with context that has upstream_session
        workflow = await workflow_cls.create(name=workflow_name, context=app_context)

        run_parameters = run_parameters or {}

        # Pass workflow_id and task_queue as special system parameters
        workflow_id = kwargs.get("workflow_id", None)
        task_queue = kwargs.get("task_queue", None)

        # Using __mcp_agent_ prefix to avoid conflicts with user parameters
        if workflow_id:
            run_parameters["__mcp_agent_workflow_id"] = workflow_id
        if task_queue:
            run_parameters["__mcp_agent_task_queue"] = task_queue

        # Run the workflow asynchronously and get its ID
        execution = await workflow.run_async(**run_parameters)

        logger.info(
            f"Workflow {workflow_name} started with workflow ID {execution.workflow_id} and run ID {execution.run_id}. Parameters: {run_parameters}"
        )

        return {
            "workflow_id": execution.workflow_id,
            "run_id": execution.run_id,
        }

    except Exception as e:
        logger.error(f"Error creating workflow {workflow_name}: {str(e)}")
        raise ToolError(f"Error creating workflow {workflow_name}: {str(e)}") from e


async def _workflow_status(
    ctx: MCPContext, run_id: str, workflow_name: str | None = None
) -> Dict[str, Any]:
    # Ensure upstream session so status-related logs are forwarded
    try:
        _set_upstream_from_request_ctx_if_available(ctx)
    except Exception:
        pass
    workflow_registry: WorkflowRegistry | None = _resolve_workflow_registry(ctx)

    if not workflow_registry:
        raise ToolError("Workflow registry not found for MCPApp Server.")

    workflow = await workflow_registry.get_workflow(run_id)
    workflow_id = workflow.id if workflow and workflow.id else workflow_name

    status = await workflow_registry.get_workflow_status(
        run_id=run_id, workflow_id=workflow_id
    )

    return status


# endregion<|MERGE_RESOLUTION|>--- conflicted
+++ resolved
@@ -642,99 +642,6 @@
         description = decl.get("description")
         structured_output = decl.get("structured_output")
 
-<<<<<<< HEAD
-        # Capture loop variables for closures (avoid late-binding bugs)
-        _wname = workflow_name
-        _tname = name
-
-        if mode == "sync" and fn is not None:
-            sig = inspect.signature(fn)
-            # Preserve original return annotation implicitly via FastMCP tool
-
-            # Build a per-tool wrapper bound to this workflow name
-            def _make_wrapper(bound_wname: str):
-                async def _wrapper(**kwargs):
-                    # Context will be injected by FastMCP using the special annotation below
-                    ctx: MCPContext = kwargs.pop("__context__")
-                    # Start workflow and wait for completion
-                    result_ids = await _workflow_run(ctx, bound_wname, kwargs)
-                    run_id = result_ids["run_id"]
-                    result = await _wait_for_completion(ctx, run_id)
-                    # Unwrap WorkflowResult to match the original function's return type
-                    try:
-                        from mcp_agent.executor.workflow import WorkflowResult as _WFRes
-                    except Exception:
-                        _WFRes = None  # type: ignore
-                    if _WFRes is not None and isinstance(result, _WFRes):
-                        return getattr(result, "value", None)
-                    # If get_status returned dict/str, pass through; otherwise return model
-                    return result
-
-                return _wrapper
-
-            _wrapper = _make_wrapper(_wname)
-
-            # Create adapter that removes app_ctx from the exposed signature
-            # but still passes it through when the workflow runs
-
-            # Filter out app_ctx from the signature since it's internal
-            filtered_params = []
-            filtered_annotations = {}
-            orig_annotations = getattr(fn, "__annotations__", {})
-
-            for param in sig.parameters.values():
-                # Skip app_ctx parameter - it will be injected by the workflow
-                if param.name == "app_ctx":
-                    continue
-                filtered_params.append(param)
-                if param.name in orig_annotations:
-                    filtered_annotations[param.name] = orig_annotations[param.name]
-
-            # Add return annotation if present
-            if "return" in orig_annotations:
-                filtered_annotations["return"] = orig_annotations["return"]
-
-            # Create filtered signature for FastMCP, but include a keyword-only
-            # 'ctx' param annotated as MCPContext so FastMCP can inject it.
-            try:
-                ctx_param = inspect.Parameter(
-                    name="ctx",
-                    kind=inspect.Parameter.KEYWORD_ONLY,
-                    default=None,
-                    annotation=MCPContext,
-                )
-                params_for_schema = filtered_params + [ctx_param]
-                filtered_annotations["ctx"] = MCPContext
-            except Exception:
-                params_for_schema = filtered_params
-            filtered_sig = inspect.Signature(
-                parameters=params_for_schema, return_annotation=sig.return_annotation
-            )
-
-            async def _adapter(
-                ctx: MCPContext | None = None,
-                context: MCPContext | None = None,
-                **kw,
-            ):
-                # Prefer explicit ctx; some FastMCP versions may use 'context'
-                ctx_obj = ctx or context
-                if ctx_obj is not None:
-                    try:
-                        _set_upstream_from_request_ctx_if_available(ctx_obj)
-                    except Exception:
-                        pass
-                    kw["__context__"] = ctx_obj
-                else:
-                    kw["__context__"] = None
-                return await _wrapper(**kw)
-
-            # Expose a filtered signature (no app_ctx/ctx/context/**kw) for schema,
-            # but keep actual parameters (ctx/context/**kw) to receive FastMCP Context.
-            _adapter.__name__ = _tname
-            _adapter.__doc__ = description or (fn.__doc__ or "")
-            _adapter.__signature__ = filtered_sig
-            _adapter.__annotations__ = filtered_annotations
-=======
         if mode == "sync" and fn is not None:
             sig = inspect.signature(fn)
             return_ann = sig.return_annotation
@@ -798,39 +705,10 @@
             _adapter.__name__ = _wrapper.__name__
             _adapter.__doc__ = _wrapper.__doc__
             _adapter.__signature__ = _wrapper.__signature__
->>>>>>> 6a6c5dab
 
             # Register the main tool with the same signature as original
             mcp.add_tool(
                 _adapter,
-<<<<<<< HEAD
-                name=_tname,
-                description=description or (fn.__doc__ or ""),
-                structured_output=structured_output,
-            )
-            registered.add(_tname)
-
-            # Also register a per-run status tool: <tool-name>-get_status
-            status_tool_name = f"{_tname}-get_status"
-            if status_tool_name not in registered:
-
-                def _make_sync_status(bound_wname: str):
-                    @mcp.tool(name=status_tool_name)
-                    async def _sync_status(
-                        ctx: MCPContext, run_id: str
-                    ) -> Dict[str, Any]:
-                        try:
-                            _set_upstream_from_request_ctx_if_available(ctx)
-                        except Exception:
-                            pass
-                        return await _workflow_status(
-                            ctx, run_id=run_id, workflow_name=bound_wname
-                        )
-
-                    return _sync_status
-
-                _make_sync_status(_wname)
-=======
                 name=name,
                 description=description or (fn.__doc__ or ""),
                 structured_output=structured_output,
@@ -847,34 +725,10 @@
                         ctx, run_id=run_id, workflow_name=workflow_name
                     )
 
->>>>>>> 6a6c5dab
                 registered.add(status_tool_name)
 
         elif mode == "async":
             # Create named aliases for async: <name>-async-run and <name>-get_status
-<<<<<<< HEAD
-            run_tool_name = f"{_tname}-async-run"
-            status_tool_name = f"{_tname}-get_status"
-
-            if run_tool_name not in registered:
-
-                def _make_alias_run(bound_wname: str):
-                    @mcp.tool(name=run_tool_name)
-                    async def _alias_run(
-                        ctx: MCPContext, run_parameters: Dict[str, Any] | None = None
-                    ) -> Dict[str, str]:
-                        try:
-                            _set_upstream_from_request_ctx_if_available(ctx)
-                        except Exception:
-                            pass
-                        return await _workflow_run(
-                            ctx, bound_wname, run_parameters or {}
-                        )
-
-                    return _alias_run
-
-                _make_alias_run(_wname)
-=======
             run_tool_name = f"{name}-async-run"
             status_tool_name = f"{name}-get_status"
 
@@ -886,36 +740,16 @@
                 ) -> Dict[str, str]:
                     return await _workflow_run(ctx, workflow_name, run_parameters or {})
 
->>>>>>> 6a6c5dab
                 registered.add(run_tool_name)
 
             if status_tool_name not in registered:
 
-<<<<<<< HEAD
-                def _make_alias_status(bound_wname: str):
-                    @mcp.tool(name=status_tool_name)
-                    async def _alias_status(
-                        ctx: MCPContext, run_id: str
-                    ) -> Dict[str, Any]:
-                        try:
-                            _set_upstream_from_request_ctx_if_available(ctx)
-                        except Exception:
-                            pass
-                        return await _workflow_status(
-                            ctx, run_id=run_id, workflow_name=bound_wname
-                        )
-
-                    return _alias_status
-
-                _make_alias_status(_wname)
-=======
                 @mcp.tool(name=status_tool_name)
                 async def _alias_status(ctx: MCPContext, run_id: str) -> Dict[str, Any]:
                     return await _workflow_status(
                         ctx, run_id=run_id, workflow_name=workflow_name
                     )
 
->>>>>>> 6a6c5dab
                 registered.add(status_tool_name)
 
     _set_registered_function_tools(mcp, registered)
