"""
MCPAgentServer - Exposes MCPApp as MCP server, and
mcp-agent workflows and agents as MCP tools.
"""

import json
from collections.abc import AsyncIterator
from contextlib import asynccontextmanager
from typing import Any, Dict, List, Optional, Set, Tuple, Type, TYPE_CHECKING
import os
import uuid
import asyncio

from mcp.server.fastmcp import Context as MCPContext, FastMCP
from starlette.requests import Request
from starlette.responses import JSONResponse
from mcp.server.fastmcp.exceptions import ToolError
from mcp.server.fastmcp.tools import Tool as FastTool

from mcp_agent.app import MCPApp
from mcp_agent.agents.agent import Agent
from mcp_agent.core.context_dependent import ContextDependent
from mcp_agent.executor.workflow import Workflow
from mcp_agent.executor.workflow_registry import (
    WorkflowRegistry,
    InMemoryWorkflowRegistry,
)
from mcp_agent.logging.logger import get_logger
from mcp_agent.logging.logger import LoggingConfig
from mcp_agent.mcp.mcp_server_registry import ServerRegistry

if TYPE_CHECKING:
    from mcp_agent.core.context import Context

logger = get_logger(__name__)
# Simple in-memory registry mapping workflow execution_id -> upstream session handle.
# Allows external workers (e.g., Temporal) to relay logs/prompts through MCPApp.
_RUN_SESSION_REGISTRY: Dict[str, Any] = {}
_RUN_EXECUTION_ID_REGISTRY: Dict[str, str] = {}
_RUN_SESSION_LOCK = asyncio.Lock()
_PENDING_PROMPTS: Dict[str, Dict[str, Any]] = {}
_PENDING_PROMPTS_LOCK = asyncio.Lock()
_IDEMPOTENCY_KEYS_SEEN: Dict[str, Set[str]] = {}
_IDEMPOTENCY_KEYS_LOCK = asyncio.Lock()


async def _register_session(run_id: str, execution_id: str, session: Any) -> None:
    async with _RUN_SESSION_LOCK:
        _RUN_SESSION_REGISTRY[execution_id] = session
        _RUN_EXECUTION_ID_REGISTRY[run_id] = execution_id


async def _unregister_session(run_id: str) -> None:
    async with _RUN_SESSION_LOCK:
        execution_id = _RUN_EXECUTION_ID_REGISTRY.pop(run_id, None)
        if execution_id:
            _RUN_SESSION_REGISTRY.pop(execution_id, None)


async def _get_session(execution_id: str) -> Any | None:
    async with _RUN_SESSION_LOCK:
        return _RUN_SESSION_REGISTRY.get(execution_id)


class ServerContext(ContextDependent):
    """Context object for the MCP App server."""

    def __init__(self, mcp: FastMCP, context: "Context", **kwargs):
        super().__init__(context=context, **kwargs)
        self.mcp = mcp
        self.active_agents: Dict[str, Agent] = {}

        # Maintain a list of registered workflow tools to avoid re-registration
        # when server context is recreated for the same FastMCP instance (e.g. during
        # FastMCP sse request handling)
        if not hasattr(self.mcp, "_registered_workflow_tools"):
            setattr(self.mcp, "_registered_workflow_tools", set())

        # Initialize workflow registry if not already present
        if not self.context.workflow_registry:
            if self.context.config.execution_engine == "asyncio":
                self.context.workflow_registry = InMemoryWorkflowRegistry()
            elif self.context.config.execution_engine == "temporal":
                from mcp_agent.executor.temporal.workflow_registry import (
                    TemporalWorkflowRegistry,
                )

                self.context.workflow_registry = TemporalWorkflowRegistry(
                    executor=self.context.executor
                )
            else:
                raise ValueError(
                    f"Unsupported execution engine: {self.context.config.execution_engine}"
                )

        # TODO: saqadri (MAC) - Do we need to notify the client that tools list changed?
        # Since this is at initialization time, we may not need to
        # (depends on when the server reports that it's intialized/ready)

    def register_workflow(self, workflow_name: str, workflow_cls: Type[Workflow]):
        """Register a workflow class."""
        if workflow_name not in self.context.workflows:
            self.workflows[workflow_name] = workflow_cls
            # Create tools for this workflow if not already registered
            registered_workflow_tools = _get_registered_workflow_tools(self.mcp)
            if workflow_name not in registered_workflow_tools:
                create_workflow_specific_tools(self.mcp, workflow_name, workflow_cls)
                registered_workflow_tools.add(workflow_name)

    @property
    def app(self) -> MCPApp:
        """Get the MCPApp instance associated with this server context."""
        return self.context.app

    @property
    def workflows(self) -> Dict[str, Type[Workflow]]:
        """Get the workflows registered in this server context."""
        return self.app.workflows

    @property
    def workflow_registry(self) -> WorkflowRegistry:
        """Get the workflow registry for this server context."""
        return self.context.workflow_registry


def _get_attached_app(mcp: FastMCP) -> MCPApp | None:
    """Return the MCPApp instance attached to the FastMCP server, if any."""
    return getattr(mcp, "_mcp_agent_app", None)


def _get_registered_workflow_tools(mcp: FastMCP) -> Set[str]:
    """Return the set of registered workflow tools for the FastMCP server, if any."""
    return getattr(mcp, "_registered_workflow_tools", set())


def _get_attached_server_context(mcp: FastMCP) -> ServerContext | None:
    """Return the ServerContext attached to the FastMCP server, if any."""
    return getattr(mcp, "_mcp_agent_server_context", None)


def _set_upstream_from_request_ctx_if_available(ctx: MCPContext) -> None:
    """Attach the low-level server session to the app context for upstream log forwarding.

    This ensures logs emitted from background workflow tasks are forwarded to the client
    even when the low-level request contextvar is not available in those tasks.
    """
    # First, try to use the session property from the FastMCP Context
    session = None
    try:
        session = (
            ctx.session
        )  # This accesses the property which returns ctx.request_context.session
    except (AttributeError, ValueError):
        # ctx.session property might raise ValueError if context not available
        pass

    if session is not None:
        app: MCPApp | None = _get_attached_app(ctx.fastmcp)
        if app is not None and getattr(app, "context", None) is not None:
            # Set on global app context so the logger can access it
            # Previously captured; no need to keep old value
            # Use direct assignment for Pydantic model
            app.context.upstream_session = session
<<<<<<< HEAD
            # Minimal, no diagnostics
=======
>>>>>>> 157867e0
            return
        else:
            return

<<<<<<< HEAD
    # No low-level request_ctx fallback: upstream_session must come from app context

=======
>>>>>>> 157867e0

def _resolve_workflows_and_context(
    ctx: MCPContext,
) -> Tuple[Dict[str, Type["Workflow"]] | None, Optional["Context"]]:
    """Resolve the workflows mapping and underlying app context regardless of startup mode.

    Tries lifespan ServerContext first (including compatible mocks), then attached app.
    Also ensures the app context is updated with the current upstream session once per request.
    """
    # Try lifespan-provided ServerContext first
    lifespan_ctx = getattr(ctx.request_context, "lifespan_context", None)
    if (
        lifespan_ctx is not None
        and hasattr(lifespan_ctx, "workflows")
        and hasattr(lifespan_ctx, "context")
    ):
        # Ensure upstream session once at resolution time
        try:
            _set_upstream_from_request_ctx_if_available(ctx)
        except Exception:
            pass
        return lifespan_ctx.workflows, lifespan_ctx.context

    # Fall back to app attached to FastMCP
    app: MCPApp | None = _get_attached_app(ctx.fastmcp)

    if app is not None:
        # Ensure the app context has the current request's session set so background logs forward
        try:
            _set_upstream_from_request_ctx_if_available(ctx)
        except Exception:
            pass
        return app.workflows, app.context

    return None, None


def _resolve_workflow_registry(ctx: MCPContext) -> WorkflowRegistry | None:
    """Resolve the workflow registry regardless of startup mode."""
    lifespan_ctx = getattr(ctx.request_context, "lifespan_context", None)
    # Prefer the underlying app context's registry if available
    if lifespan_ctx is not None and hasattr(lifespan_ctx, "context"):
        ctx_inner = getattr(lifespan_ctx, "context", None)
        if ctx_inner is not None and hasattr(ctx_inner, "workflow_registry"):
            return ctx_inner.workflow_registry
    # Fallback: top-level lifespan registry if present
    if lifespan_ctx is not None and hasattr(lifespan_ctx, "workflow_registry"):
        return lifespan_ctx.workflow_registry

    app: MCPApp | None = _get_attached_app(ctx.fastmcp)
    if app is not None and app.context is not None:
        return app.context.workflow_registry

    return None


def _get_param_source_function_from_workflow(workflow_cls: Type["Workflow"]):
    """Return the function to use for parameter schema for a workflow's run.

    For auto-generated workflows from @app.tool/@app.async_tool, prefer the original
    function that defined the parameters if available; fall back to the class run.
    """
    return getattr(workflow_cls, "__mcp_agent_param_source_fn__", None) or getattr(
        workflow_cls, "run"
    )


def _build_run_param_tool(workflow_cls: Type["Workflow"]) -> FastTool:
<<<<<<< HEAD
    """Return a FastTool built from the proper parameter source, skipping 'self'."""
    param_source = _get_param_source_function_from_workflow(workflow_cls)
    import inspect as _inspect

    if param_source is getattr(workflow_cls, "run"):

        def _schema_fn_proxy(*args, **kwargs):
            return None

        sig = _inspect.signature(param_source)
        params = list(sig.parameters.values())
        if params and params[0].name == "self":
            params = params[1:]
        _schema_fn_proxy.__annotations__ = dict(
            getattr(param_source, "__annotations__", {})
        )
        if "self" in _schema_fn_proxy.__annotations__:
            _schema_fn_proxy.__annotations__.pop("self", None)
        _schema_fn_proxy.__signature__ = _inspect.Signature(
            parameters=params, return_annotation=sig.return_annotation
        )
        return FastTool.from_function(_schema_fn_proxy)
    return FastTool.from_function(param_source)
=======
    """Return a FastTool for schema purposes, filtering internals like 'self', 'app_ctx', and FastMCP Context."""
    param_source = _get_param_source_function_from_workflow(workflow_cls)
    import inspect as _inspect

    def _make_filtered_schema_proxy(fn):
        def _schema_fn_proxy(*args, **kwargs):
            return None

        sig = _inspect.signature(fn)
        params = list(sig.parameters.values())

        # Drop leading 'self' if present
        if params and params[0].name == "self":
            params = params[1:]

        # Drop internal-only params: app_ctx and any FastMCP Context (ctx/context)
        try:
            from mcp.server.fastmcp import Context as _Ctx  # type: ignore
        except Exception:
            _Ctx = None  # type: ignore

        filtered_params = []
        for p in params:
            if p.name == "app_ctx":
                continue
            if p.name in ("ctx", "context"):
                continue
            ann = p.annotation
            if ann is not _inspect._empty and _Ctx is not None and ann is _Ctx:
                continue
            filtered_params.append(p)

        # Copy annotations and remove filtered keys
        ann_map = dict(getattr(fn, "__annotations__", {}))
        for k in ["self", "app_ctx", "ctx", "context"]:
            if k in ann_map:
                ann_map.pop(k, None)

        _schema_fn_proxy.__annotations__ = ann_map
        _schema_fn_proxy.__signature__ = _inspect.Signature(
            parameters=filtered_params, return_annotation=sig.return_annotation
        )
        return _schema_fn_proxy

    # If using run method, filter and drop 'self'
    if param_source is getattr(workflow_cls, "run"):
        return FastTool.from_function(_make_filtered_schema_proxy(param_source))

    # Otherwise, param_source is likely the original function from @app.tool/@app.async_tool
    # Filter out app_ctx/ctx/context from the schema
    return FastTool.from_function(_make_filtered_schema_proxy(param_source))
>>>>>>> 157867e0


def create_mcp_server_for_app(app: MCPApp, **kwargs: Any) -> FastMCP:
    """
    Create an MCP server for a given MCPApp instance.

    Args:
        app: The MCPApp instance to create a server for
        kwargs: Optional FastMCP settings to configure the server.

    Returns:
        A configured FastMCP server instance
    """

    # Create a lifespan function specific to this app
    @asynccontextmanager
    async def app_specific_lifespan(mcp: FastMCP) -> AsyncIterator[ServerContext]:
        """Initialize and manage MCPApp lifecycle."""
        # Initialize the app if it's not already initialized
        await app.initialize()

        # Create the server context which is available during the lifespan of the server
        server_context = ServerContext(mcp=mcp, context=app.context)

        # Register initial workflow tools when running with our managed lifespan
        create_workflow_tools(mcp, server_context)
        # Register function-declared tools (from @app.tool/@app.async_tool)
        create_declared_function_tools(mcp, server_context)

        try:
            yield server_context
        finally:
            # Don't clean up the MCPApp here - let the caller handle that
            pass

    # Helper: install internal HTTP routes (not MCP tools)
    def _install_internal_routes(mcp_server: FastMCP) -> None:
        @mcp_server.custom_route(
            "/internal/session/by-run/{execution_id}/notify",
            methods=["POST"],
            include_in_schema=False,
        )
        async def _relay_notify(request: Request):
            body = await request.json()
            execution_id = request.path_params.get("execution_id")
            method = body.get("method")
            params = body.get("params") or {}

            # Optional shared-secret auth
            gw_token = os.environ.get("MCP_GATEWAY_TOKEN")
            if gw_token and request.headers.get("X-MCP-Gateway-Token") != gw_token:
                return JSONResponse(
                    {"ok": False, "error": "unauthorized"}, status_code=401
                )

            # Optional idempotency handling
            idempotency_key = params.get("idempotency_key")
            if idempotency_key:
                async with _IDEMPOTENCY_KEYS_LOCK:
                    seen = _IDEMPOTENCY_KEYS_SEEN.setdefault(execution_id or "", set())
                    if idempotency_key in seen:
                        return JSONResponse({"ok": True, "idempotent": True})
                    seen.add(idempotency_key)

            session = await _get_session(execution_id)
            if not session:
                return JSONResponse(
                    {"ok": False, "error": "session_not_available"}, status_code=503
                )

            try:
                # Special-case the common logging notification helper
                if method == "notifications/message":
                    level = str(params.get("level", "info"))
                    data = params.get("data")
                    logger_name = params.get("logger")
                    related_request_id = params.get("related_request_id")
                    await session.send_log_message(  # type: ignore[attr-defined]
                        level=level,  # type: ignore[arg-type]
                        data=data,
                        logger=logger_name,
                        related_request_id=related_request_id,
                    )
                elif method == "notifications/progress":
                    # Minimal support for progress relay
                    progress_token = params.get("progressToken")
                    progress = params.get("progress")
                    total = params.get("total")
                    message = params.get("message")
                    await session.send_progress_notification(  # type: ignore[attr-defined]
                        progress_token=progress_token,
                        progress=progress,
                        total=total,
                        message=message,
                    )
                else:
                    # Generic passthrough using low-level RPC if available
                    rpc = getattr(session, "rpc", None)
                    if rpc and hasattr(rpc, "notify"):
                        await rpc.notify(method, params)
                    else:
                        return JSONResponse(
                            {"ok": False, "error": f"unsupported method: {method}"},
                            status_code=400,
                        )

                return JSONResponse({"ok": True})
            except Exception as e:
                return JSONResponse({"ok": False, "error": str(e)}, status_code=500)

        @mcp_server.custom_route(
            "/internal/session/by-run/{execution_id}/request",
            methods=["POST"],
            include_in_schema=False,
        )
        async def _relay_request(request: Request):
            from mcp.types import (
                CreateMessageRequest,
                CreateMessageRequestParams,
                CreateMessageResult,
                ElicitRequest,
                ElicitRequestParams,
                ElicitResult,
                ListRootsRequest,
                ListRootsResult,
                PingRequest,
                EmptyResult,
                ServerRequest,
            )

            body = await request.json()
            execution_id = request.path_params.get("execution_id")
            method = body.get("method")
            params = body.get("params") or {}

            session = await _get_session(execution_id)
            if not session:
                return JSONResponse({"error": "session_not_available"}, status_code=503)

            try:
                # Prefer generic request passthrough if available
                rpc = getattr(session, "rpc", None)
                if rpc and hasattr(rpc, "request"):
                    result = await rpc.request(method, params)
                    return JSONResponse(result)
                # Fallback: Map a small set of supported server->client requests
                if method == "sampling/createMessage":
                    req = ServerRequest(
                        CreateMessageRequest(
                            method="sampling/createMessage",
                            params=CreateMessageRequestParams(**params),
                        )
                    )
                    result = await session.send_request(  # type: ignore[attr-defined]
                        request=req,
                        result_type=CreateMessageResult,
                    )
                    return JSONResponse(
                        result.model_dump(by_alias=True, mode="json", exclude_none=True)
                    )
                elif method == "elicitation/create":
                    req = ServerRequest(
                        ElicitRequest(
                            method="elicitation/create",
                            params=ElicitRequestParams(**params),
                        )
                    )
                    result = await session.send_request(  # type: ignore[attr-defined]
                        request=req,
                        result_type=ElicitResult,
                    )
                    return JSONResponse(
                        result.model_dump(by_alias=True, mode="json", exclude_none=True)
                    )
                elif method == "roots/list":
                    req = ServerRequest(ListRootsRequest(method="roots/list"))
                    result = await session.send_request(  # type: ignore[attr-defined]
                        request=req,
                        result_type=ListRootsResult,
                    )
                    return JSONResponse(
                        result.model_dump(by_alias=True, mode="json", exclude_none=True)
                    )
                elif method == "ping":
                    req = ServerRequest(PingRequest(method="ping"))
                    result = await session.send_request(  # type: ignore[attr-defined]
                        request=req,
                        result_type=EmptyResult,
                    )
                    return JSONResponse(
                        result.model_dump(by_alias=True, mode="json", exclude_none=True)
                    )
                else:
                    return JSONResponse(
                        {"error": f"unsupported method: {method}"}, status_code=400
                    )
            except Exception as e:
                return JSONResponse({"error": str(e)}, status_code=500)

        @mcp_server.custom_route(
            "/internal/workflows/log", methods=["POST"], include_in_schema=False
        )
        async def _internal_workflows_log(request: Request):
            body = await request.json()
            execution_id = body.get("execution_id")
            level = str(body.get("level", "info")).lower()
            namespace = body.get("namespace") or "mcp_agent"
            message = body.get("message") or ""
            data = body.get("data") or {}

            # Optional shared-secret auth
            gw_token = os.environ.get("MCP_GATEWAY_TOKEN")
            if gw_token and request.headers.get("X-MCP-Gateway-Token") != gw_token:
                return JSONResponse(
                    {"ok": False, "error": "unauthorized"}, status_code=401
                )

            session = await _get_session(execution_id)
            if not session:
                return JSONResponse(
                    {"ok": False, "error": "session_not_available"}, status_code=503
                )
            if level not in ("debug", "info", "warning", "error"):
                level = "info"
            try:
                await session.send_log_message(
                    level=level,  # type: ignore[arg-type]
                    data={
                        "message": message,
                        "namespace": namespace,
                        "data": data,
                    },
                    logger=namespace,
                )
                return JSONResponse({"ok": True})
            except Exception as e:
                return JSONResponse({"ok": False, "error": str(e)}, status_code=500)

        @mcp_server.custom_route(
            "/internal/human/prompts", methods=["POST"], include_in_schema=False
        )
        async def _internal_human_prompts(request: Request):
            body = await request.json()
            execution_id = body.get("execution_id")
            prompt = body.get("prompt") or {}
            metadata = body.get("metadata") or {}

            # Optional shared-secret auth
            gw_token = os.environ.get("MCP_GATEWAY_TOKEN")
            if gw_token and request.headers.get("X-MCP-Gateway-Token") != gw_token:
                return JSONResponse({"error": "unauthorized"}, status_code=401)

            session = await _get_session(execution_id)
            if not session:
                return JSONResponse({"error": "session_not_available"}, status_code=503)
            import uuid

            request_id = str(uuid.uuid4())
            payload = {
                "kind": "human_input_request",
                "request_id": request_id,
                "prompt": prompt if isinstance(prompt, dict) else {"text": str(prompt)},
                "metadata": metadata,
            }
            try:
                # Store pending prompt correlation for submit tool
                async with _PENDING_PROMPTS_LOCK:
                    _PENDING_PROMPTS[request_id] = {
                        "workflow_id": metadata.get("workflow_id"),
                        "execution_id": execution_id,
                        "signal_name": metadata.get("signal_name", "human_input"),
                        "session_id": metadata.get("session_id"),
                    }
                await session.send_log_message(
                    level="info",  # type: ignore[arg-type]
                    data=payload,
                    logger="mcp_agent.human",
                )
                return JSONResponse({"request_id": request_id})
            except Exception as e:
                return JSONResponse({"error": str(e)}, status_code=500)

    # Create or attach FastMCP server
    if app.mcp:
        # Using an externally provided FastMCP instance: attach app and context
        mcp = app.mcp
        setattr(mcp, "_mcp_agent_app", app)

        # Create and attach a ServerContext since we don't control the server's lifespan
        # This enables tools to access context via ctx.fastmcp._mcp_agent_server_context
        if not hasattr(mcp, "_mcp_agent_server_context"):
            server_context = ServerContext(mcp=mcp, context=app.context)
            setattr(mcp, "_mcp_agent_server_context", server_context)
        else:
            server_context = getattr(mcp, "_mcp_agent_server_context")

        # Register per-workflow tools
        create_workflow_tools(mcp, server_context)
        # Register function-declared tools (from @app.tool/@app.async_tool)
        create_declared_function_tools(mcp, server_context)
<<<<<<< HEAD
        # Install internal HTTP routes
        try:
            _install_internal_routes(mcp)
        except Exception:
            pass
=======
>>>>>>> 157867e0
    else:
        mcp = FastMCP(
            name=app.name or "mcp_agent_server",
            # TODO: saqadri (MAC) - create a much more detailed description
            # based on all the available agents and workflows,
            # or use the MCPApp's description if available.
            instructions=f"MCP server exposing {app.name} workflows and agents. Description: {app.description}",
            lifespan=app_specific_lifespan,
            **kwargs,
        )
        # Store the server on the app so it's discoverable and can be extended further
        app.mcp = mcp
        setattr(mcp, "_mcp_agent_app", app)
        # Install internal HTTP routes
        try:
            _install_internal_routes(mcp)
        except Exception:
            pass

    # Register logging/setLevel handler so client can adjust verbosity dynamically
    # This enables MCP logging capability in InitializeResult.capabilities.logging
    lowlevel_server = getattr(mcp, "_mcp_server", None)
    try:
        if lowlevel_server is not None:

            @lowlevel_server.set_logging_level()
            async def _set_level(
                level: str,
            ) -> None:  # mcp.types.LoggingLevel is a Literal[str]
                try:
                    LoggingConfig.set_min_level(level)
                except Exception:
                    # Best-effort, do not crash server on invalid level
                    pass
    except Exception:
        # If handler registration fails, continue without dynamic level updates
        pass

    # Register logging/setLevel handler so client can adjust verbosity dynamically
    # This enables MCP logging capability in InitializeResult.capabilities.logging
    lowlevel_server = getattr(mcp, "_mcp_server", None)
    try:
        if lowlevel_server is not None:

            @lowlevel_server.set_logging_level()
            async def _set_level(
                level: str,
            ) -> None:  # mcp.types.LoggingLevel is a Literal[str]
                try:
                    LoggingConfig.set_min_level(level)
                except Exception:
                    # Best-effort, do not crash server on invalid level
                    pass
    except Exception:
        # If handler registration fails, continue without dynamic level updates
        pass

    # region Workflow Tools

    @mcp.tool(name="workflows-list")
    def list_workflows(ctx: MCPContext) -> Dict[str, Dict[str, Any]]:
        """
        List all available workflow types with their detailed information.
        Returns information about each workflow type including name, description, and parameters.
        This helps in making an informed decision about which workflow to run.
        """
        # Ensure upstream session is set for any logs emitted during this call
        try:
            _set_upstream_from_request_ctx_if_available(ctx)
        except Exception:
            pass
        result: Dict[str, Dict[str, Any]] = {}
        workflows, _ = _resolve_workflows_and_context(ctx)
        workflows = workflows or {}
        for workflow_name, workflow_cls in workflows.items():
            # Determine parameter schema (strip self / prefer original function)
            run_fn_tool = _build_run_param_tool(workflow_cls)

            # Determine endpoints based on whether this is an auto sync/async tool
            if getattr(workflow_cls, "__mcp_agent_sync_tool__", False):
                endpoints = [
                    f"{workflow_name}",
<<<<<<< HEAD
                    f"{workflow_name}-get_status",
                ]
            elif getattr(workflow_cls, "__mcp_agent_async_tool__", False):
                endpoints = [
                    f"{workflow_name}-async-run",
                    f"{workflow_name}-get_status",
=======
                ]
            elif getattr(workflow_cls, "__mcp_agent_async_tool__", False):
                endpoints = [
                    f"{workflow_name}",
>>>>>>> 157867e0
                ]
            else:
                endpoints = [
                    f"workflows-{workflow_name}-run",
                    f"workflows-{workflow_name}-get_status",
                ]

            result[workflow_name] = {
                "name": workflow_name,
                "description": workflow_cls.__doc__ or run_fn_tool.description,
                "capabilities": ["run", "resume", "cancel", "get_status"],
                "tool_endpoints": endpoints,
                "run_parameters": run_fn_tool.parameters,
            }

        return result

    @mcp.tool(name="workflows-runs-list")
    async def list_workflow_runs(ctx: MCPContext) -> List[Dict[str, Any]]:
        """
        List all workflow instances (runs) with their detailed status information.

        This returns information about actual workflow instances (runs), not workflow types.
        For each running workflow, returns its ID, name, current state, and available operations.
        This helps in identifying and managing active workflow instances.

        Returns:
            A dictionary mapping workflow instance IDs to their detailed status information.
        """
        # Ensure upstream session is set for any logs emitted during this call
        try:
            _set_upstream_from_request_ctx_if_available(ctx)
        except Exception:
            pass

        server_context = getattr(
            ctx.request_context, "lifespan_context", None
        ) or _get_attached_server_context(ctx.fastmcp)
        if server_context is None or not hasattr(server_context, "workflow_registry"):
            raise ToolError("Server context not available for MCPApp Server.")

        # Get all workflow statuses from the registry
        workflow_statuses = (
            await server_context.workflow_registry.list_workflow_statuses()
        )
        return workflow_statuses

    @mcp.tool(name="workflows-run")
    async def run_workflow(
        ctx: MCPContext,
        workflow_name: str,
        run_parameters: Dict[str, Any] | None = None,
        **kwargs: Any,
    ) -> Dict[str, str]:
        """
        Run a workflow with the given name.

        Args:
            workflow_name: The name of the workflow to run.
            run_parameters: Arguments to pass to the workflow run.
                workflows/list method will return the run_parameters schema for each workflow.
            kwargs: Ignore, for internal use only.

        Returns:
            A dict with workflow_id and run_id for the started workflow run, can be passed to
            workflows/get_status, workflows/resume, and workflows/cancel.
        """
        # Ensure upstream session is set before starting the workflow
        try:
            _set_upstream_from_request_ctx_if_available(ctx)
        except Exception:
            pass
        return await _workflow_run(ctx, workflow_name, run_parameters, **kwargs)

    @mcp.tool(name="workflows-get_status")
    async def get_workflow_status(
        ctx: MCPContext, run_id: str, workflow_id: str | None = None
    ) -> Dict[str, Any]:
        """
        Get the status of a running workflow.

        Provides detailed information about a workflow instance including its current state,
        whether it's running or completed, and any results or errors encountered.

        Args:
            run_id: The run ID of the workflow to check.
            workflow_id: Optional workflow identifier (usually the tool/workflow name).
                If omitted, the server will infer it from the run metadata when possible.
                received from workflows/run or workflows/runs/list.

        Returns:
            A dictionary with comprehensive information about the workflow status.
        """
<<<<<<< HEAD
        # Ensure upstream session is available for any status-related logs
        try:
            _set_upstream_from_request_ctx_if_available(ctx)
        except Exception:
            pass
        return await _workflow_status(ctx, run_id, workflow_name)
=======
        return await _workflow_status(ctx, run_id=run_id, workflow_name=workflow_id)
>>>>>>> 157867e0

    @mcp.tool(name="workflows-resume")
    async def resume_workflow(
        ctx: MCPContext,
        run_id: str,
        workflow_name: str | None = None,
        signal_name: str | None = "resume",
        payload: str | None = None,
    ) -> bool:
        """
        Resume a paused workflow.

        Args:
            run_id: The ID of the workflow to resume,
                received from workflows/run or workflows/runs/list.
            workflow_name: The name of the workflow to resume.
            signal_name: Optional name of the signal to send to resume the workflow.
                This will default to "resume", but can be a custom signal name
                if the workflow was paused on a specific signal.
            payload: Optional payload to provide the workflow upon resumption.
                For example, if a workflow is waiting for human input,
                this can be the human input.

        Returns:
            True if the workflow was resumed, False otherwise.
        """
        # Ensure upstream session is available for any status-related logs
        try:
            _set_upstream_from_request_ctx_if_available(ctx)
        except Exception:
            pass
        server_context: ServerContext = ctx.request_context.lifespan_context
        workflow_registry = server_context.workflow_registry

        if not workflow_registry:
            raise ToolError("Workflow registry not found for MCPApp Server.")

        logger.info(
            f"Resuming workflow {workflow_name} with ID {run_id} with signal '{signal_name}' and payload '{payload}'"
        )

        # Get the workflow instance from the registry
        result = await workflow_registry.resume_workflow(
            run_id=run_id,
            workflow_id=workflow_name,
            signal_name=signal_name,
            payload=payload,
        )

        if result:
            logger.debug(
                f"Signaled workflow {workflow_name} with ID {run_id} with signal '{signal_name}' and payload '{payload}'"
            )
        else:
            logger.error(
                f"Failed to signal workflow {workflow_name} with ID {run_id} with signal '{signal_name}' and payload '{payload}'"
            )

    @mcp.tool(name="workflows-cancel")
    async def cancel_workflow(
        ctx: MCPContext, run_id: str, workflow_name: str | None = None
    ) -> bool:
        """
        Cancel a running workflow.

        Args:
            run_id: The ID of the workflow instance to cancel,
                received from workflows/run or workflows/runs/list.
            workflow_name: The name of the workflow to cancel.

        Returns:
            True if the workflow was cancelled, False otherwise.
        """
        # Ensure upstream session is available for any status-related logs
        try:
            _set_upstream_from_request_ctx_if_available(ctx)
        except Exception:
            pass
        server_context: ServerContext = ctx.request_context.lifespan_context
        workflow_registry = server_context.workflow_registry

        logger.info(f"Cancelling workflow {workflow_name} with ID {run_id}")

        # Get the workflow instance from the registry
        result = await workflow_registry.cancel_workflow(
            run_id=run_id, workflow_id=workflow_name
        )

        if result:
            logger.debug(f"Cancelled workflow {workflow_name} with ID {run_id}")
        else:
            logger.error(f"Failed to cancel workflow {workflow_name} with ID {run_id}")

    # region Proxy tools for external runners (e.g., Temporal workers)

    # Removed MCP tools for internal proxying in favor of private HTTP routes

    @mcp.tool(name="human_input.submit")
    async def human_input_submit(request_id: str, text: str) -> Dict[str, Any]:
        """Client replies to a human_input_request; signal the Temporal workflow."""
        app_ref = _get_attached_app(mcp)
        if app_ref is None or app_ref.context is None:
            return {"ok": False, "error": "server not ready"}
        async with _PENDING_PROMPTS_LOCK:
            info = _PENDING_PROMPTS.pop(request_id, None)
        if not info:
            return {"ok": False, "error": "unknown request_id"}
        try:
            from mcp_agent.executor.temporal import TemporalExecutor

            executor = app_ref.context.executor
            if not isinstance(executor, TemporalExecutor):
                return {"ok": False, "error": "temporal executor not active"}
            client = await executor.ensure_client()
            handle = client.get_workflow_handle(
                workflow_id=info.get("workflow_id"), run_id=info.get("run_id")
            )
            await handle.signal(
                info.get("signal_name", "human_input"),
                {"request_id": request_id, "text": text},
            )
            return {"ok": True}
        except Exception as e:
            return {"ok": False, "error": str(e)}

    # endregion

    # endregion

    return mcp


# region per-Workflow Tools


def create_workflow_tools(mcp: FastMCP, server_context: ServerContext):
    """
    Create workflow-specific tools for registered workflows.
    This is called at server start to register specific endpoints for each workflow.
    """
    if not server_context:
        logger.warning("Server config not available for creating workflow tools")
        return

    registered_workflow_tools = _get_registered_workflow_tools(mcp)

    for workflow_name, workflow_cls in server_context.workflows.items():
        # Skip creating generic workflows-* tools for sync/async auto tools
        if getattr(workflow_cls, "__mcp_agent_sync_tool__", False):
            continue
        if getattr(workflow_cls, "__mcp_agent_async_tool__", False):
            continue
        if workflow_name not in registered_workflow_tools:
            create_workflow_specific_tools(mcp, workflow_name, workflow_cls)
            registered_workflow_tools.add(workflow_name)

    setattr(mcp, "_registered_workflow_tools", registered_workflow_tools)


def _get_registered_function_tools(mcp: FastMCP) -> Set[str]:
    return getattr(mcp, "_registered_function_tools", set())


def _set_registered_function_tools(mcp: FastMCP, tools: Set[str]):
    setattr(mcp, "_registered_function_tools", tools)


def create_declared_function_tools(mcp: FastMCP, server_context: ServerContext):
    """
    Register tools declared via @app.tool/@app.async_tool on the attached app.
    - @app.tool registers a synchronous tool with the same signature as the function
<<<<<<< HEAD
      that runs the auto-generated workflow and waits for completion.
=======
>>>>>>> 157867e0
    - @app.async_tool registers alias tools <name>-run and <name>-get_status
      that proxy to the workflow run/status utilities.
    """
    app = _get_attached_app(mcp)
    if app is None:
        # Fallbacks for tests or externally provided contexts
        app = getattr(server_context, "app", None)
        if app is None:
            ctx = getattr(server_context, "context", None)
            if ctx is not None:
                app = getattr(ctx, "app", None)
    if app is None:
        return

    declared = getattr(app, "_declared_tools", []) or []
    if not declared:
        return

    registered = _get_registered_function_tools(mcp)

    # Utility: build a wrapper function with the same signature and return annotation
    import inspect
    import asyncio
<<<<<<< HEAD

    async def _wait_for_completion(
        ctx: MCPContext, run_id: str, timeout: float | None = None
=======
    import time

    async def _wait_for_completion(
        ctx: MCPContext,
        run_id: str,
        *,
        workflow_name: str | None = None,
        timeout: float | None = None,
        registration_grace: float = 1.0,
        poll_initial: float = 0.05,
        poll_max: float = 1.0,
>>>>>>> 157867e0
    ):
        registry = _resolve_workflow_registry(ctx)
        if not registry:
            raise ToolError("Workflow registry not found for MCPApp Server.")
<<<<<<< HEAD
        # Try to get the workflow and wait on its task if available
        start = asyncio.get_event_loop().time()
        # Ensure the workflow is registered locally to retrieve the task
        try:
            wf = await registry.get_workflow(run_id)
            if wf is None and hasattr(registry, "register"):
                # Best-effort: some registries need explicit register; try to find by status
                # and skip if unavailable. This is a no-op for InMemory which registers at run_async.
                pass
        except Exception:
            pass
        while True:
            wf = await registry.get_workflow(run_id)
            if wf is not None:
                task = getattr(wf, "_run_task", None)
                if isinstance(task, asyncio.Task):
                    return await asyncio.wait_for(task, timeout=timeout)
                # Fallback to polling the status
                status = await wf.get_status()
                if status.get("completed"):
                    return status.get("result")
            if (
                timeout is not None
                and (asyncio.get_event_loop().time() - start) > timeout
            ):
                raise ToolError("Timed out waiting for workflow completion")
            await asyncio.sleep(0.1)
=======

        DEFAULT_SYNC_TOOL_TIMEOUT = 120.0
        overall_timeout = timeout or DEFAULT_SYNC_TOOL_TIMEOUT
        deadline = time.monotonic() + overall_timeout

        def remaining() -> float:
            return max(0.0, deadline - time.monotonic())

        async def _await_task(task: asyncio.Task):
            return await asyncio.wait_for(task, timeout=remaining())

        # Fast path: immediate local task
        try:
            wf = await registry.get_workflow(run_id)
            if wf is not None:
                task = getattr(wf, "_run_task", None)
                if isinstance(task, asyncio.Task):
                    return await _await_task(task)
        except Exception:
            pass

        # Short grace window for registration
        sleep = poll_initial
        grace_deadline = time.monotonic() + registration_grace
        while time.monotonic() < grace_deadline and remaining() > 0:
            try:
                wf = await registry.get_workflow(run_id)
                if wf is not None:
                    task = getattr(wf, "_run_task", None)
                    if isinstance(task, asyncio.Task):
                        return await _await_task(task)
            except Exception:
                pass
            await asyncio.sleep(sleep)
            sleep = min(poll_max, sleep * 1.5)

        # Fallback: status polling (works for external/temporal engines)
        sleep = poll_initial
        while True:
            if remaining() <= 0:
                raise ToolError("Timed out waiting for workflow completion")

            status = await _workflow_status(ctx, run_id, workflow_name)
            s = str(
                status.get("status") or (status.get("state") or {}).get("status") or ""
            ).lower()

            if s in {"completed", "error", "cancelled"}:
                if s == "completed":
                    return status.get("result")
                err = status.get("error") or status
                raise ToolError(f"Workflow ended with status={s}: {err}")

            await asyncio.sleep(sleep)
            sleep = min(poll_max, sleep * 2.0)
>>>>>>> 157867e0

    for decl in declared:
        name = decl["name"]
        if name in registered:
            continue
        mode = decl["mode"]
        workflow_name = decl["workflow_name"]
        fn = decl.get("source_fn")
        description = decl.get("description")
        structured_output = decl.get("structured_output")

<<<<<<< HEAD
        # Capture loop variables for closures (avoid late-binding bugs)
        _wname = workflow_name
        _tname = name

        if mode == "sync" and fn is not None:
            sig = inspect.signature(fn)
            # Preserve original return annotation implicitly via FastMCP tool

            # Build a per-tool wrapper bound to this workflow name
            def _make_wrapper(bound_wname: str):
                async def _wrapper(**kwargs):
                    # Context will be injected by FastMCP using the special annotation below
                    ctx: MCPContext = kwargs.pop("__context__")
                    # Start workflow and wait for completion
                    result_ids = await _workflow_run(ctx, bound_wname, kwargs)
                    run_id = result_ids["run_id"]
                    result = await _wait_for_completion(ctx, run_id)
                    # Unwrap WorkflowResult to match the original function's return type
=======
        # Bind per-iteration values to avoid late-binding closure bugs
        name_local = name
        wname_local = workflow_name

        if mode == "sync" and fn is not None:
            sig = inspect.signature(fn)
            return_ann = sig.return_annotation

            def _make_wrapper(bound_wname: str):
                async def _wrapper(**kwargs):
                    ctx: MCPContext = kwargs.pop("__context__")
                    result_ids = await _workflow_run(ctx, bound_wname, kwargs)
                    run_id = result_ids["run_id"]
                    result = await _wait_for_completion(
                        ctx, run_id, workflow_name=bound_wname
                    )
>>>>>>> 157867e0
                    try:
                        from mcp_agent.executor.workflow import WorkflowResult as _WFRes
                    except Exception:
                        _WFRes = None  # type: ignore
                    if _WFRes is not None and isinstance(result, _WFRes):
                        return getattr(result, "value", None)
<<<<<<< HEAD
                    # If get_status returned dict/str, pass through; otherwise return model
=======
                    # If status payload returned a dict that looks like WorkflowResult, unwrap safely via 'kind'
                    if (
                        isinstance(result, dict)
                        and result.get("kind") == "workflow_result"
                    ):
                        return result.get("value")
>>>>>>> 157867e0
                    return result

                return _wrapper

<<<<<<< HEAD
            _wrapper = _make_wrapper(_wname)

            # Create adapter that removes app_ctx from the exposed signature
            # but still passes it through when the workflow runs

            # Filter out app_ctx from the signature since it's internal
            filtered_params = []
            filtered_annotations = {}
            orig_annotations = getattr(fn, "__annotations__", {})

            for param in sig.parameters.values():
                # Skip app_ctx parameter - it will be injected by the workflow
                if param.name == "app_ctx":
                    continue
                filtered_params.append(param)
                if param.name in orig_annotations:
                    filtered_annotations[param.name] = orig_annotations[param.name]

            # Add return annotation if present
            if "return" in orig_annotations:
                filtered_annotations["return"] = orig_annotations["return"]

            # Create filtered signature for FastMCP, but include a keyword-only
            # 'ctx' param annotated as MCPContext so FastMCP can inject it.
            try:
                ctx_param = inspect.Parameter(
                    name="ctx",
                    kind=inspect.Parameter.KEYWORD_ONLY,
                    default=None,
                    annotation=MCPContext,
                )
                params_for_schema = filtered_params + [ctx_param]
                filtered_annotations["ctx"] = MCPContext
            except Exception:
                params_for_schema = filtered_params
            filtered_sig = inspect.Signature(
                parameters=params_for_schema, return_annotation=sig.return_annotation
            )

            async def _adapter(
                ctx: MCPContext | None = None,
                context: MCPContext | None = None,
                **kw,
            ):
                # Prefer explicit ctx; some FastMCP versions may use 'context'
                ctx_obj = ctx or context
                if ctx_obj is not None:
                    try:
                        _set_upstream_from_request_ctx_if_available(ctx_obj)
                    except Exception:
                        pass
                    kw["__context__"] = ctx_obj
                else:
                    kw["__context__"] = None
                return await _wrapper(**kw)

            # Expose a filtered signature (no app_ctx/ctx/context/**kw) for schema,
            # but keep actual parameters (ctx/context/**kw) to receive FastMCP Context.
            _adapter.__name__ = _tname
            _adapter.__doc__ = description or (fn.__doc__ or "")
            _adapter.__signature__ = filtered_sig
            _adapter.__annotations__ = filtered_annotations

            # Register the main tool with the same signature as original
            mcp.add_tool(
                _adapter,
                name=_tname,
                description=description or (fn.__doc__ or ""),
                structured_output=structured_output,
            )
            registered.add(_tname)

            # Also register a per-run status tool: <tool-name>-get_status
            status_tool_name = f"{_tname}-get_status"
            if status_tool_name not in registered:

                def _make_sync_status(bound_wname: str):
                    @mcp.tool(name=status_tool_name)
                    async def _sync_status(
                        ctx: MCPContext, run_id: str
                    ) -> Dict[str, Any]:
                        try:
                            _set_upstream_from_request_ctx_if_available(ctx)
                        except Exception:
                            pass
                        return await _workflow_status(
                            ctx, run_id=run_id, workflow_name=bound_wname
                        )

                    return _sync_status

                _make_sync_status(_wname)
                registered.add(status_tool_name)

        elif mode == "async":
            # Create named aliases for async: <name>-async-run and <name>-get_status
            run_tool_name = f"{_tname}-async-run"
            status_tool_name = f"{_tname}-get_status"

            if run_tool_name not in registered:

                def _make_alias_run(bound_wname: str):
                    @mcp.tool(name=run_tool_name)
                    async def _alias_run(
                        ctx: MCPContext, run_parameters: Dict[str, Any] | None = None
                    ) -> Dict[str, str]:
                        try:
                            _set_upstream_from_request_ctx_if_available(ctx)
                        except Exception:
                            pass
                        return await _workflow_run(
                            ctx, bound_wname, run_parameters or {}
                        )

                    return _alias_run

                _make_alias_run(_wname)
                registered.add(run_tool_name)

            if status_tool_name not in registered:

                def _make_alias_status(bound_wname: str):
                    @mcp.tool(name=status_tool_name)
                    async def _alias_status(
                        ctx: MCPContext, run_id: str
                    ) -> Dict[str, Any]:
                        try:
                            _set_upstream_from_request_ctx_if_available(ctx)
                        except Exception:
                            pass
                        return await _workflow_status(
                            ctx, run_id=run_id, workflow_name=bound_wname
                        )

                    return _alias_status

                _make_alias_status(_wname)
                registered.add(status_tool_name)
=======
            _wrapper = _make_wrapper(wname_local)

            ann = dict(getattr(fn, "__annotations__", {}))
            ann.pop("app_ctx", None)

            ctx_param_name = "ctx"
            from mcp.server.fastmcp import Context as _Ctx

            ann[ctx_param_name] = _Ctx
            ann["return"] = getattr(fn, "__annotations__", {}).get("return", return_ann)
            _wrapper.__annotations__ = ann
            _wrapper.__name__ = name_local
            _wrapper.__doc__ = description or (fn.__doc__ or "")

            params = [p for p in sig.parameters.values() if p.name != "app_ctx"]
            ctx_param = inspect.Parameter(
                ctx_param_name,
                kind=inspect.Parameter.KEYWORD_ONLY,
                annotation=_Ctx,
            )
            _wrapper.__signature__ = inspect.Signature(
                parameters=params + [ctx_param], return_annotation=return_ann
            )

            def _make_adapter(context_param_name: str, inner_wrapper):
                async def _adapter(**kw):
                    if context_param_name not in kw:
                        raise ToolError("Context not provided")
                    kw["__context__"] = kw.pop(context_param_name)
                    return await inner_wrapper(**kw)

                _adapter.__annotations__ = _wrapper.__annotations__
                _adapter.__name__ = _wrapper.__name__
                _adapter.__doc__ = _wrapper.__doc__
                _adapter.__signature__ = _wrapper.__signature__
                return _adapter

            _adapter = _make_adapter(ctx_param_name, _wrapper)

            mcp.add_tool(
                _adapter,
                name=name_local,
                description=description or (fn.__doc__ or ""),
                structured_output=structured_output,
            )
            registered.add(name_local)

        elif mode == "async":
            # Use the declared name as the async run endpoint
            run_tool_name = f"{name_local}"

            if run_tool_name not in registered:
                # Build a wrapper mirroring original function params (excluding app_ctx/ctx)
                async def _async_wrapper(**kwargs):
                    ctx: MCPContext = kwargs.pop("__context__")
                    # Start workflow and return workflow_id/run_id (do not wait)
                    return await _workflow_run(ctx, wname_local, kwargs)

                # Mirror original signature and annotations similar to sync path
                ann = dict(getattr(fn, "__annotations__", {}))
                ann.pop("app_ctx", None)
                try:
                    from mcp.server.fastmcp import Context as _Ctx
                except Exception:
                    _Ctx = None  # type: ignore

                # Choose context kw-only parameter
                ctx_param_name = "ctx"
                if _Ctx is not None:
                    ann[ctx_param_name] = _Ctx

                # Async run returns workflow_id/run_id
                from typing import Dict as _Dict  # type: ignore

                ann["return"] = _Dict[str, str]
                _async_wrapper.__annotations__ = ann
                _async_wrapper.__name__ = run_tool_name

                # Description: original docstring + async note
                base_desc = description or (fn.__doc__ or "")
                async_note = (
                    f"\n\nThis tool starts the '{wname_local}' workflow asynchronously and returns "
                    "'workflow_id' and 'run_id'. Use the 'workflows-get_status' tool "
                    "with the returned 'workflow_id' and the returned "
                    "'run_id' to retrieve status/results."
                )
                full_desc = (base_desc or "").strip() + async_note
                _async_wrapper.__doc__ = full_desc

                # Build mirrored signature: drop app_ctx and any FastMCP Context params
                params = []
                try:
                    sig_async = inspect.signature(fn)
                    for p in sig_async.parameters.values():
                        if p.name == "app_ctx":
                            continue
                        if p.name in ("ctx", "context"):
                            continue
                        if (
                            _Ctx is not None
                            and p.annotation is not inspect._empty
                            and p.annotation is _Ctx
                        ):
                            continue
                        params.append(p)
                except Exception:
                    params = []

                # Append kw-only context param
                if _Ctx is not None:
                    ctx_param = inspect.Parameter(
                        ctx_param_name,
                        kind=inspect.Parameter.KEYWORD_ONLY,
                        annotation=_Ctx,
                    )
                else:
                    ctx_param = inspect.Parameter(
                        ctx_param_name,
                        kind=inspect.Parameter.KEYWORD_ONLY,
                    )

                _async_wrapper.__signature__ = inspect.Signature(
                    parameters=params + [ctx_param], return_annotation=ann.get("return")
                )

                # Adapter to map injected FastMCP context kwarg without additional propagation
                def _make_async_adapter(context_param_name: str, inner_wrapper):
                    async def _adapter(**kw):
                        if context_param_name not in kw:
                            raise ToolError("Context not provided")
                        kw["__context__"] = kw.pop(context_param_name)
                        return await inner_wrapper(**kw)

                    _adapter.__annotations__ = _async_wrapper.__annotations__
                    _adapter.__name__ = _async_wrapper.__name__
                    _adapter.__doc__ = _async_wrapper.__doc__
                    _adapter.__signature__ = _async_wrapper.__signature__
                    return _adapter

                _async_adapter = _make_async_adapter(ctx_param_name, _async_wrapper)

                # Register the async run tool
                mcp.add_tool(
                    _async_adapter,
                    name=run_tool_name,
                    description=full_desc,
                    structured_output=False,
                )
                registered.add(run_tool_name)
>>>>>>> 157867e0

    _set_registered_function_tools(mcp, registered)


def create_workflow_specific_tools(
    mcp: FastMCP, workflow_name: str, workflow_cls: Type["Workflow"]
):
    """Create specific tools for a given workflow."""
    param_source = _get_param_source_function_from_workflow(workflow_cls)
    # Ensure we don't include 'self' in tool schema; FastMCP will ignore Context but not 'self'
    import inspect as _inspect

    if param_source is getattr(workflow_cls, "run"):
        # Wrap to drop the first positional param (self) for schema purposes
        def _schema_fn_proxy(*args, **kwargs):
            return None

        sig = _inspect.signature(param_source)
        params = list(sig.parameters.values())
        # remove leading 'self' if present
        if params and params[0].name == "self":
            params = params[1:]
        _schema_fn_proxy.__annotations__ = dict(
            getattr(param_source, "__annotations__", {})
        )
        if "self" in _schema_fn_proxy.__annotations__:
            _schema_fn_proxy.__annotations__.pop("self", None)
        _schema_fn_proxy.__signature__ = _inspect.Signature(
            parameters=params, return_annotation=sig.return_annotation
        )
        run_fn_tool = FastTool.from_function(_schema_fn_proxy)
    else:
        run_fn_tool = FastTool.from_function(param_source)
    run_fn_tool_params = json.dumps(run_fn_tool.parameters, indent=2)

    @mcp.tool(
        name=f"workflows-{workflow_name}-run",
        description=f"""
        Run the '{workflow_name}' workflow and get a dict with workflow_id and run_id back.
        Workflow Description: {workflow_cls.__doc__}

        {run_fn_tool.description}

        Args:
            run_parameters: Dictionary of parameters for the workflow run.
            The schema for these parameters is as follows:
            {run_fn_tool_params}
        """,
    )
    async def run(
        ctx: MCPContext,
        run_parameters: Dict[str, Any] | None = None,
    ) -> Dict[str, str]:
        _set_upstream_from_request_ctx_if_available(ctx)
        return await _workflow_run(ctx, workflow_name, run_parameters)

    @mcp.tool(
        name=f"workflows-{workflow_name}-get_status",
        description=f"""
        Get the status of a running {workflow_name} workflow.
        
        Args:
            run_id: The run ID of the running workflow, received from workflows/{workflow_name}/run.
        """,
    )
    async def get_status(ctx: MCPContext, run_id: str) -> Dict[str, Any]:
        _set_upstream_from_request_ctx_if_available(ctx)
        return await _workflow_status(ctx, run_id=run_id, workflow_name=workflow_name)


# endregion


def _get_server_descriptions(
    server_registry: ServerRegistry | None, server_names: List[str]
) -> List:
    servers: List[dict[str, str]] = []
    if server_registry:
        for server_name in server_names:
            config = server_registry.get_server_context(server_name)
            if config:
                servers.append(
                    {
                        "name": config.name,
                        "description": config.description,
                    }
                )
            else:
                servers.append({"name": server_name})
    else:
        servers = [{"name": server_name} for server_name in server_names]

    return servers


def _get_server_descriptions_as_string(
    server_registry: ServerRegistry | None, server_names: List[str]
) -> str:
    servers = _get_server_descriptions(server_registry, server_names)

    # Format each server's information as a string
    server_strings = []
    for server in servers:
        if "description" in server:
            server_strings.append(f"{server['name']}: {server['description']}")
        else:
            server_strings.append(f"{server['name']}")

    # Join all server strings with a newline
    return "\n".join(server_strings)


# region Workflow Utils


async def _workflow_run(
    ctx: MCPContext,
    workflow_name: str,
    run_parameters: Dict[str, Any] | None = None,
    **kwargs: Any,
) -> Dict[str, str]:
    # Generate a unique execution ID to track this run. We need to pass this to the workflow, and the run_id is only established
    # after we create the workflow
    execution_id = str(uuid.uuid4())

    # Resolve workflows and app context irrespective of startup mode
    # This now returns a context with upstream_session already set
    workflows_dict, app_context = _resolve_workflows_and_context(ctx)
    if not workflows_dict or not app_context:
        raise ToolError("Server context not available for MCPApp Server.")

    if workflow_name not in workflows_dict:
        raise ToolError(f"Workflow '{workflow_name}' not found.")

    # Get the workflow class
    workflow_cls = workflows_dict[workflow_name]

    # Bind the app-level logger (cached) to this per-request context so logs
    # emitted from AutoWorkflow path forward upstream even outside request_ctx.
    try:
        app = _get_attached_app(ctx.fastmcp)
        if app is not None and getattr(app, "name", None):
            from mcp_agent.logging.logger import get_logger as _get_logger

            _get_logger(f"mcp_agent.{app.name}", context=app_context)
    except Exception:
        pass

    # Create and initialize the workflow instance using the factory method
    try:
        # Create workflow instance with context that has upstream_session
        workflow = await workflow_cls.create(name=workflow_name, context=app_context)

        run_parameters = run_parameters or {}

        # Pass workflow_id and task_queue as special system parameters
        workflow_id = kwargs.get("workflow_id", None)
        task_queue = kwargs.get("task_queue", None)

        # Using __mcp_agent_ prefix to avoid conflicts with user parameters
        if workflow_id:
            run_parameters["__mcp_agent_workflow_id"] = workflow_id
        if task_queue:
            run_parameters["__mcp_agent_task_queue"] = task_queue

        # Build memo for Temporal runs if gateway info is available
        workflow_memo = None
        try:
            # Prefer explicit kwargs, else infer from request headers/environment
            # FastMCP keeps raw request under ctx.request_context.request if available
            gateway_url = kwargs.get("gateway_url")
            gateway_token = kwargs.get("gateway_token")

            if gateway_url is None:
                try:
                    req = getattr(ctx.request_context, "request", None)
                    if req is not None:
                        # Custom header if present
                        h = req.headers
                        gateway_url = (
                            h.get("X-MCP-Gateway-URL")
                            or h.get("X-Forwarded-Url")
                            or h.get("X-Forwarded-Proto")
                        )
                        # Best-effort reconstruction if only proto/host provided
                        if gateway_url is None:
                            proto = h.get("X-Forwarded-Proto") or "http"
                            host = h.get("X-Forwarded-Host") or h.get("Host")
                            if host:
                                gateway_url = f"{proto}://{host}"
                except Exception:
                    pass

            if gateway_token is None:
                try:
                    req = getattr(ctx.request_context, "request", None)
                    if req is not None:
                        gateway_token = req.headers.get("X-MCP-Gateway-Token")
                except Exception:
                    pass

            if gateway_url or gateway_token:
                workflow_memo = {
                    "gateway_url": gateway_url,
                    "gateway_token": gateway_token,
                    "execution_id": execution_id,
                }
        except Exception:
            workflow_memo = None

        # Run the workflow asynchronously and get its ID
        execution = await workflow.run_async(
            __mcp_agent_workflow_memo=workflow_memo,
            **run_parameters,
        )

        logger.info(
            f"Workflow {workflow_name} started execution {execution_id} for workflow ID {execution.workflow_id}, "
            f"run ID {execution.run_id}. Parameters: {run_parameters}"
        )

        # Register upstream session for this run so external workers can proxy logs/prompts
        try:
            await _register_session(
                run_id=execution.run_id,
                execution_id=execution_id,
                session=getattr(ctx, "session", None),
            )
        except Exception:
            pass

        return {
            "workflow_id": execution.workflow_id,
            "run_id": execution.run_id,
            "execution_id": execution_id,
        }

    except Exception as e:
        logger.error(f"Error creating workflow {workflow_name}: {str(e)}")
        raise ToolError(f"Error creating workflow {workflow_name}: {str(e)}") from e


async def _workflow_status(
    ctx: MCPContext, run_id: str, workflow_name: str | None = None
) -> Dict[str, Any]:
    # Ensure upstream session so status-related logs are forwarded
<<<<<<< HEAD
    try:
        _set_upstream_from_request_ctx_if_available(ctx)
    except Exception:
        pass
=======
>>>>>>> 157867e0
    workflow_registry: WorkflowRegistry | None = _resolve_workflow_registry(ctx)

    if not workflow_registry:
        raise ToolError("Workflow registry not found for MCPApp Server.")

    workflow = await workflow_registry.get_workflow(run_id)
    workflow_id = workflow.id if workflow and workflow.id else workflow_name

    status = await workflow_registry.get_workflow_status(
        run_id=run_id, workflow_id=workflow_id
    )

    # Cleanup run registry on terminal states
    try:
        state = str(status.get("status", "")).lower()
        if state in ("completed", "error", "cancelled"):
            await _unregister_session(run_id)
    except Exception:
        pass

    return status


# endregion<|MERGE_RESOLUTION|>--- conflicted
+++ resolved
@@ -161,19 +161,10 @@
             # Previously captured; no need to keep old value
             # Use direct assignment for Pydantic model
             app.context.upstream_session = session
-<<<<<<< HEAD
-            # Minimal, no diagnostics
-=======
->>>>>>> 157867e0
             return
         else:
             return
 
-<<<<<<< HEAD
-    # No low-level request_ctx fallback: upstream_session must come from app context
-
-=======
->>>>>>> 157867e0
 
 def _resolve_workflows_and_context(
     ctx: MCPContext,
@@ -242,31 +233,6 @@
 
 
 def _build_run_param_tool(workflow_cls: Type["Workflow"]) -> FastTool:
-<<<<<<< HEAD
-    """Return a FastTool built from the proper parameter source, skipping 'self'."""
-    param_source = _get_param_source_function_from_workflow(workflow_cls)
-    import inspect as _inspect
-
-    if param_source is getattr(workflow_cls, "run"):
-
-        def _schema_fn_proxy(*args, **kwargs):
-            return None
-
-        sig = _inspect.signature(param_source)
-        params = list(sig.parameters.values())
-        if params and params[0].name == "self":
-            params = params[1:]
-        _schema_fn_proxy.__annotations__ = dict(
-            getattr(param_source, "__annotations__", {})
-        )
-        if "self" in _schema_fn_proxy.__annotations__:
-            _schema_fn_proxy.__annotations__.pop("self", None)
-        _schema_fn_proxy.__signature__ = _inspect.Signature(
-            parameters=params, return_annotation=sig.return_annotation
-        )
-        return FastTool.from_function(_schema_fn_proxy)
-    return FastTool.from_function(param_source)
-=======
     """Return a FastTool for schema purposes, filtering internals like 'self', 'app_ctx', and FastMCP Context."""
     param_source = _get_param_source_function_from_workflow(workflow_cls)
     import inspect as _inspect
@@ -318,7 +284,6 @@
     # Otherwise, param_source is likely the original function from @app.tool/@app.async_tool
     # Filter out app_ctx/ctx/context from the schema
     return FastTool.from_function(_make_filtered_schema_proxy(param_source))
->>>>>>> 157867e0
 
 
 def create_mcp_server_for_app(app: MCPApp, **kwargs: Any) -> FastMCP:
@@ -619,14 +584,11 @@
         create_workflow_tools(mcp, server_context)
         # Register function-declared tools (from @app.tool/@app.async_tool)
         create_declared_function_tools(mcp, server_context)
-<<<<<<< HEAD
         # Install internal HTTP routes
         try:
             _install_internal_routes(mcp)
         except Exception:
             pass
-=======
->>>>>>> 157867e0
     else:
         mcp = FastMCP(
             name=app.name or "mcp_agent_server",
@@ -709,19 +671,10 @@
             if getattr(workflow_cls, "__mcp_agent_sync_tool__", False):
                 endpoints = [
                     f"{workflow_name}",
-<<<<<<< HEAD
-                    f"{workflow_name}-get_status",
-                ]
-            elif getattr(workflow_cls, "__mcp_agent_async_tool__", False):
-                endpoints = [
-                    f"{workflow_name}-async-run",
-                    f"{workflow_name}-get_status",
-=======
                 ]
             elif getattr(workflow_cls, "__mcp_agent_async_tool__", False):
                 endpoints = [
                     f"{workflow_name}",
->>>>>>> 157867e0
                 ]
             else:
                 endpoints = [
@@ -815,16 +768,12 @@
         Returns:
             A dictionary with comprehensive information about the workflow status.
         """
-<<<<<<< HEAD
         # Ensure upstream session is available for any status-related logs
         try:
             _set_upstream_from_request_ctx_if_available(ctx)
         except Exception:
             pass
-        return await _workflow_status(ctx, run_id, workflow_name)
-=======
         return await _workflow_status(ctx, run_id=run_id, workflow_name=workflow_id)
->>>>>>> 157867e0
 
     @mcp.tool(name="workflows-resume")
     async def resume_workflow(
@@ -996,10 +945,6 @@
     """
     Register tools declared via @app.tool/@app.async_tool on the attached app.
     - @app.tool registers a synchronous tool with the same signature as the function
-<<<<<<< HEAD
-      that runs the auto-generated workflow and waits for completion.
-=======
->>>>>>> 157867e0
     - @app.async_tool registers alias tools <name>-run and <name>-get_status
       that proxy to the workflow run/status utilities.
     """
@@ -1023,11 +968,6 @@
     # Utility: build a wrapper function with the same signature and return annotation
     import inspect
     import asyncio
-<<<<<<< HEAD
-
-    async def _wait_for_completion(
-        ctx: MCPContext, run_id: str, timeout: float | None = None
-=======
     import time
 
     async def _wait_for_completion(
@@ -1039,40 +979,10 @@
         registration_grace: float = 1.0,
         poll_initial: float = 0.05,
         poll_max: float = 1.0,
->>>>>>> 157867e0
     ):
         registry = _resolve_workflow_registry(ctx)
         if not registry:
             raise ToolError("Workflow registry not found for MCPApp Server.")
-<<<<<<< HEAD
-        # Try to get the workflow and wait on its task if available
-        start = asyncio.get_event_loop().time()
-        # Ensure the workflow is registered locally to retrieve the task
-        try:
-            wf = await registry.get_workflow(run_id)
-            if wf is None and hasattr(registry, "register"):
-                # Best-effort: some registries need explicit register; try to find by status
-                # and skip if unavailable. This is a no-op for InMemory which registers at run_async.
-                pass
-        except Exception:
-            pass
-        while True:
-            wf = await registry.get_workflow(run_id)
-            if wf is not None:
-                task = getattr(wf, "_run_task", None)
-                if isinstance(task, asyncio.Task):
-                    return await asyncio.wait_for(task, timeout=timeout)
-                # Fallback to polling the status
-                status = await wf.get_status()
-                if status.get("completed"):
-                    return status.get("result")
-            if (
-                timeout is not None
-                and (asyncio.get_event_loop().time() - start) > timeout
-            ):
-                raise ToolError("Timed out waiting for workflow completion")
-            await asyncio.sleep(0.1)
-=======
 
         DEFAULT_SYNC_TOOL_TIMEOUT = 120.0
         overall_timeout = timeout or DEFAULT_SYNC_TOOL_TIMEOUT
@@ -1128,7 +1038,6 @@
 
             await asyncio.sleep(sleep)
             sleep = min(poll_max, sleep * 2.0)
->>>>>>> 157867e0
 
     for decl in declared:
         name = decl["name"]
@@ -1140,26 +1049,6 @@
         description = decl.get("description")
         structured_output = decl.get("structured_output")
 
-<<<<<<< HEAD
-        # Capture loop variables for closures (avoid late-binding bugs)
-        _wname = workflow_name
-        _tname = name
-
-        if mode == "sync" and fn is not None:
-            sig = inspect.signature(fn)
-            # Preserve original return annotation implicitly via FastMCP tool
-
-            # Build a per-tool wrapper bound to this workflow name
-            def _make_wrapper(bound_wname: str):
-                async def _wrapper(**kwargs):
-                    # Context will be injected by FastMCP using the special annotation below
-                    ctx: MCPContext = kwargs.pop("__context__")
-                    # Start workflow and wait for completion
-                    result_ids = await _workflow_run(ctx, bound_wname, kwargs)
-                    run_id = result_ids["run_id"]
-                    result = await _wait_for_completion(ctx, run_id)
-                    # Unwrap WorkflowResult to match the original function's return type
-=======
         # Bind per-iteration values to avoid late-binding closure bugs
         name_local = name
         wname_local = workflow_name
@@ -1176,167 +1065,22 @@
                     result = await _wait_for_completion(
                         ctx, run_id, workflow_name=bound_wname
                     )
->>>>>>> 157867e0
                     try:
                         from mcp_agent.executor.workflow import WorkflowResult as _WFRes
                     except Exception:
                         _WFRes = None  # type: ignore
                     if _WFRes is not None and isinstance(result, _WFRes):
                         return getattr(result, "value", None)
-<<<<<<< HEAD
-                    # If get_status returned dict/str, pass through; otherwise return model
-=======
                     # If status payload returned a dict that looks like WorkflowResult, unwrap safely via 'kind'
                     if (
                         isinstance(result, dict)
                         and result.get("kind") == "workflow_result"
                     ):
                         return result.get("value")
->>>>>>> 157867e0
                     return result
 
                 return _wrapper
 
-<<<<<<< HEAD
-            _wrapper = _make_wrapper(_wname)
-
-            # Create adapter that removes app_ctx from the exposed signature
-            # but still passes it through when the workflow runs
-
-            # Filter out app_ctx from the signature since it's internal
-            filtered_params = []
-            filtered_annotations = {}
-            orig_annotations = getattr(fn, "__annotations__", {})
-
-            for param in sig.parameters.values():
-                # Skip app_ctx parameter - it will be injected by the workflow
-                if param.name == "app_ctx":
-                    continue
-                filtered_params.append(param)
-                if param.name in orig_annotations:
-                    filtered_annotations[param.name] = orig_annotations[param.name]
-
-            # Add return annotation if present
-            if "return" in orig_annotations:
-                filtered_annotations["return"] = orig_annotations["return"]
-
-            # Create filtered signature for FastMCP, but include a keyword-only
-            # 'ctx' param annotated as MCPContext so FastMCP can inject it.
-            try:
-                ctx_param = inspect.Parameter(
-                    name="ctx",
-                    kind=inspect.Parameter.KEYWORD_ONLY,
-                    default=None,
-                    annotation=MCPContext,
-                )
-                params_for_schema = filtered_params + [ctx_param]
-                filtered_annotations["ctx"] = MCPContext
-            except Exception:
-                params_for_schema = filtered_params
-            filtered_sig = inspect.Signature(
-                parameters=params_for_schema, return_annotation=sig.return_annotation
-            )
-
-            async def _adapter(
-                ctx: MCPContext | None = None,
-                context: MCPContext | None = None,
-                **kw,
-            ):
-                # Prefer explicit ctx; some FastMCP versions may use 'context'
-                ctx_obj = ctx or context
-                if ctx_obj is not None:
-                    try:
-                        _set_upstream_from_request_ctx_if_available(ctx_obj)
-                    except Exception:
-                        pass
-                    kw["__context__"] = ctx_obj
-                else:
-                    kw["__context__"] = None
-                return await _wrapper(**kw)
-
-            # Expose a filtered signature (no app_ctx/ctx/context/**kw) for schema,
-            # but keep actual parameters (ctx/context/**kw) to receive FastMCP Context.
-            _adapter.__name__ = _tname
-            _adapter.__doc__ = description or (fn.__doc__ or "")
-            _adapter.__signature__ = filtered_sig
-            _adapter.__annotations__ = filtered_annotations
-
-            # Register the main tool with the same signature as original
-            mcp.add_tool(
-                _adapter,
-                name=_tname,
-                description=description or (fn.__doc__ or ""),
-                structured_output=structured_output,
-            )
-            registered.add(_tname)
-
-            # Also register a per-run status tool: <tool-name>-get_status
-            status_tool_name = f"{_tname}-get_status"
-            if status_tool_name not in registered:
-
-                def _make_sync_status(bound_wname: str):
-                    @mcp.tool(name=status_tool_name)
-                    async def _sync_status(
-                        ctx: MCPContext, run_id: str
-                    ) -> Dict[str, Any]:
-                        try:
-                            _set_upstream_from_request_ctx_if_available(ctx)
-                        except Exception:
-                            pass
-                        return await _workflow_status(
-                            ctx, run_id=run_id, workflow_name=bound_wname
-                        )
-
-                    return _sync_status
-
-                _make_sync_status(_wname)
-                registered.add(status_tool_name)
-
-        elif mode == "async":
-            # Create named aliases for async: <name>-async-run and <name>-get_status
-            run_tool_name = f"{_tname}-async-run"
-            status_tool_name = f"{_tname}-get_status"
-
-            if run_tool_name not in registered:
-
-                def _make_alias_run(bound_wname: str):
-                    @mcp.tool(name=run_tool_name)
-                    async def _alias_run(
-                        ctx: MCPContext, run_parameters: Dict[str, Any] | None = None
-                    ) -> Dict[str, str]:
-                        try:
-                            _set_upstream_from_request_ctx_if_available(ctx)
-                        except Exception:
-                            pass
-                        return await _workflow_run(
-                            ctx, bound_wname, run_parameters or {}
-                        )
-
-                    return _alias_run
-
-                _make_alias_run(_wname)
-                registered.add(run_tool_name)
-
-            if status_tool_name not in registered:
-
-                def _make_alias_status(bound_wname: str):
-                    @mcp.tool(name=status_tool_name)
-                    async def _alias_status(
-                        ctx: MCPContext, run_id: str
-                    ) -> Dict[str, Any]:
-                        try:
-                            _set_upstream_from_request_ctx_if_available(ctx)
-                        except Exception:
-                            pass
-                        return await _workflow_status(
-                            ctx, run_id=run_id, workflow_name=bound_wname
-                        )
-
-                    return _alias_status
-
-                _make_alias_status(_wname)
-                registered.add(status_tool_name)
-=======
             _wrapper = _make_wrapper(wname_local)
 
             ann = dict(getattr(fn, "__annotations__", {}))
@@ -1486,7 +1230,6 @@
                     structured_output=False,
                 )
                 registered.add(run_tool_name)
->>>>>>> 157867e0
 
     _set_registered_function_tools(mcp, registered)
 
@@ -1733,13 +1476,10 @@
     ctx: MCPContext, run_id: str, workflow_name: str | None = None
 ) -> Dict[str, Any]:
     # Ensure upstream session so status-related logs are forwarded
-<<<<<<< HEAD
     try:
         _set_upstream_from_request_ctx_if_available(ctx)
     except Exception:
         pass
-=======
->>>>>>> 157867e0
     workflow_registry: WorkflowRegistry | None = _resolve_workflow_registry(ctx)
 
     if not workflow_registry:
