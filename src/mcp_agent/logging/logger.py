"""
Logger module for the MCP Agent, which provides:
- Local + optional remote event transport
- Async event bus
- OpenTelemetry tracing decorators (for distributed tracing)
- Automatic injection of trace_id/span_id into events
- Developer-friendly Logger that can be used anywhere
"""

import asyncio
import threading
import time

from typing import Any, Dict, Final

from contextlib import asynccontextmanager, contextmanager

from mcp_agent.logging.events import (
    Event,
    EventContext,
    EventFilter,
    EventType,
)
from mcp_agent.logging.listeners import (
    BatchingListener,
    LoggingListener,
    ProgressListener,
)
from mcp_agent.logging.transport import AsyncEventBus, EventTransport


class Logger:
    """
    Developer-friendly logger that sends events to the AsyncEventBus.
    - `type` is a broad category (INFO, ERROR, etc.).
    - `name` can be a custom domain-specific event name, e.g. "ORDER_PLACED".
    """

    def __init__(
        self, namespace: str, session_id: str | None = None, bound_context=None
    ):
        self.namespace = namespace
        self.session_id = session_id
        self.event_bus = AsyncEventBus.get()
        # Optional reference to an application/context object that may carry
        # an "upstream_session" attribute. This allows cached loggers to
        # observe the current upstream session without relying on globals.
        self._bound_context = bound_context

    def _ensure_event_loop(self):
        """Ensure we have an event loop we can use."""
        try:
            return asyncio.get_running_loop()
        except RuntimeError:
            # If no loop is running, create a new one
            loop = asyncio.new_event_loop()
            asyncio.set_event_loop(loop)
            return loop

    def _emit_event(self, event: Event):
        """Emit an event by running it in the event loop."""
        loop = self._ensure_event_loop()
        try:
            is_running = loop.is_running()
        except NotImplementedError:
            # Handle Temporal workflow environment where is_running() is not implemented
            # Default to assuming the loop is not running
            is_running = False

        if is_running:
            # If we're in a thread with a running loop, schedule the coroutine
            asyncio.create_task(self.event_bus.emit(event))
        else:
            # If no loop is running, run it until the emit completes
            try:
                loop.run_until_complete(self.event_bus.emit(event))
            except NotImplementedError:
                # Handle Temporal workflow environment where run_until_complete() is not implemented
                # In Temporal, we can't block on async operations, so we'll need to avoid this
                # Simply log to stdout/stderr as a fallback
                self.event_bus.emit_with_stderr_transport(event)

    def event(
        self,
        etype: EventType,
        ename: str | None,
        message: str,
        context: EventContext | None,
        data: dict,
    ):
        """Create and emit an event."""
        # Only create or modify context with session_id if we have one
        if self.session_id:
            # If no context was provided, create one with our session_id
            if context is None:
                context = EventContext(session_id=self.session_id)
            # If context exists but has no session_id, add our session_id
            elif context.session_id is None:
                context.session_id = self.session_id

        # Attach upstream_session to the event so the upstream listener
        # can forward reliably, regardless of the current task context.
        # 1) Prefer logger-bound app context (set at creation or refreshed by caller)
        extra_event_fields: Dict[str, Any] = {}
        try:
            upstream = (
                getattr(self._bound_context, "upstream_session", None)
                if getattr(self, "_bound_context", None) is not None
                else None
            )
<<<<<<< HEAD

=======
>>>>>>> 157867e0
            if upstream is not None:
                extra_event_fields["upstream_session"] = upstream
        except Exception:
            pass

<<<<<<< HEAD
        # No further fallback: rely solely on the bound context for upstream_session
=======
        # No further fallbacks; upstream forwarding must be enabled by passing
        # a bound context when creating the logger or by server code attaching
        # upstream_session to the application context.
>>>>>>> 157867e0

        evt = Event(
            type=etype,
            name=ename,
            namespace=self.namespace,
            message=message,
            context=context,
            data=data,
            **extra_event_fields,
        )
        self._emit_event(evt)

    def debug(
        self,
        message: str,
        name: str | None = None,
        context: EventContext = None,
        **data,
    ):
        """Log a debug message."""
        self.event("debug", name, message, context, data)

    def info(
        self,
        message: str,
        name: str | None = None,
        context: EventContext = None,
        **data,
    ):
        """Log an info message."""
        self.event("info", name, message, context, data)

    def warning(
        self,
        message: str,
        name: str | None = None,
        context: EventContext = None,
        **data,
    ):
        """Log a warning message."""
        self.event("warning", name, message, context, data)

    def error(
        self,
        message: str,
        name: str | None = None,
        context: EventContext = None,
        **data,
    ):
        """Log an error message."""
        self.event("error", name, message, context, data)

    def progress(
        self,
        message: str,
        name: str | None = None,
        percentage: float = None,
        context: EventContext = None,
        **data,
    ):
        """Log a progress message."""
        merged_data = dict(percentage=percentage, **data)
        self.event("progress", name, message, context, merged_data)


@contextmanager
def event_context(
    logger: Logger,
    message: str,
    event_type: EventType = "info",
    name: str | None = None,
    **data,
):
    """
    Times a synchronous block, logs an event after completion.
    Because logger methods are async, we schedule the final log.
    """
    start_time = time.time()
    try:
        yield
    finally:
        duration = time.time() - start_time

        logger.event(
            event_type,
            name,
            f"{message} finished in {duration:.3f}s",
            None,
            {"duration": duration, **data},
        )


# TODO: saqadri - check if we need this
@asynccontextmanager
async def async_event_context(
    logger: Logger,
    message: str,
    event_type: EventType = "info",
    name: str | None = None,
    **data,
):
    """
    Times an asynchronous block, logs an event after completion.
    Because logger methods are async, we schedule the final log.
    """
    start_time = time.time()
    try:
        yield
    finally:
        duration = time.time() - start_time
        logger.event(
            event_type,
            name,
            f"{message} finished in {duration:.3f}s",
            None,
            {"duration": duration, **data},
        )


class LoggingConfig:
    """Global configuration for the logging system."""

    _initialized: bool = False
    _event_filter_ref: EventFilter | None = None

    @classmethod
    async def configure(
        cls,
        event_filter: EventFilter | None = None,
        transport: EventTransport | None = None,
        batch_size: int = 100,
        flush_interval: float = 2.0,
        **kwargs: Any,
    ):
        """
        Configure the logging system.

        Args:
            event_filter: Default filter for all loggers
            transport: Transport for sending events to external systems
            batch_size: Default batch size for batching listener
            flush_interval: Default flush interval for batching listener
            **kwargs: Additional configuration options
        """
        bus = AsyncEventBus.get(transport=transport)
        # Keep a reference to the provided filter so we can update at runtime
        if event_filter is not None:
            cls._event_filter_ref = event_filter

        # If already initialized, ensure critical listeners exist and return
        if cls._initialized:
            # Forward logs upstream via MCP notifications if upstream_session is configured
            try:
                from mcp_agent.logging.listeners import MCPUpstreamLoggingListener

                has_upstream_listener = any(
                    isinstance(listener, MCPUpstreamLoggingListener)
                    for listener in bus.listeners.values()
                )
                if not has_upstream_listener:
                    from typing import Final as _Final

                    MCP_UPSTREAM_LISTENER_NAME: _Final[str] = "mcp_upstream"
                    bus.add_listener(
                        MCP_UPSTREAM_LISTENER_NAME,
                        MCPUpstreamLoggingListener(event_filter=cls._event_filter_ref),
                    )
            except Exception:
                pass
            return

        # Add standard listeners
        if "logging" not in bus.listeners:
            bus.add_listener("logging", LoggingListener(event_filter=event_filter))

        # Only add progress listener if enabled in settings
        if "progress" not in bus.listeners and kwargs.get("progress_display", True):
            bus.add_listener(
                "progress",
                ProgressListener(token_counter=kwargs.get("token_counter", None)),
            )

        if "batching" not in bus.listeners:
            bus.add_listener(
                "batching",
                BatchingListener(
                    event_filter=event_filter,
                    batch_size=batch_size,
                    flush_interval=flush_interval,
                ),
            )

        # Forward logs upstream via MCP notifications if upstream_session is configured
        # Avoid duplicate registration by checking existing instances, not key name.
        try:
            from mcp_agent.logging.listeners import MCPUpstreamLoggingListener

            has_upstream_listener = any(
                isinstance(listener, MCPUpstreamLoggingListener)
                for listener in bus.listeners.values()
            )
            if not has_upstream_listener:
                MCP_UPSTREAM_LISTENER_NAME: Final[str] = "mcp_upstream"
                bus.add_listener(
                    MCP_UPSTREAM_LISTENER_NAME,
                    MCPUpstreamLoggingListener(event_filter=event_filter),
                )
        except Exception:
            # Non-fatal if import fails
            pass

        await bus.start()
        cls._initialized = True

    @classmethod
    async def shutdown(cls):
        """Shutdown the logging system gracefully."""
        if not cls._initialized:
            return
        bus = AsyncEventBus.get()
        await bus.stop()
        cls._initialized = False

    @classmethod
    def set_min_level(cls, level: EventType | str) -> None:
        """Update the minimum logging level on the shared event filter, if available."""
        if cls._event_filter_ref is None:
            return
        # Normalize level
        normalized = str(level).lower()
        # Map synonyms to our EventType scale
        mapping: Dict[str, EventType] = {
            "debug": "debug",
            "info": "info",
            "notice": "info",
            "warning": "warning",
            "warn": "warning",
            "error": "error",
            "critical": "error",
            "alert": "error",
            "emergency": "error",
        }
        cls._event_filter_ref.min_level = mapping.get(normalized, "info")

    @classmethod
    def get_event_filter(cls) -> EventFilter | None:
        return cls._event_filter_ref

    @classmethod
    @asynccontextmanager
    async def managed(cls, **config_kwargs):
        """Context manager for the logging system lifecycle."""
        try:
            await cls.configure(**config_kwargs)
            yield
        finally:
            await cls.shutdown()


_logger_lock = threading.Lock()
_loggers: Dict[str, Logger] = {}


def get_logger(namespace: str, session_id: str | None = None, context=None) -> Logger:
    """
    Get a logger instance for a given namespace.
    Creates a new logger if one doesn't exist for this namespace.

    Args:
        namespace: The namespace for the logger (e.g. "agent.helper", "workflow.demo")
        session_id: Optional session ID to associate with all events from this logger
<<<<<<< HEAD
        context: Optional context to bind to the logger
=======
        context: Deprecated/ignored. Present for backwards compatibility.

>>>>>>> 157867e0
    Returns:
        A Logger instance for the given namespace
    """

    with _logger_lock:
        existing = _loggers.get(namespace)
        if existing is None:
            logger = Logger(namespace, session_id, bound_context=context)
            _loggers[namespace] = logger
            return logger
<<<<<<< HEAD
        else:
            # Update session_id/bound context if caller provides them
            if session_id is not None:
                existing.session_id = session_id
            if context is not None:
                existing._bound_context = context

=======
        # Update session_id/bound context if caller provides them
        if session_id is not None:
            existing.session_id = session_id
        if context is not None:
            try:
                existing._bound_context = context
            except Exception:
                pass
>>>>>>> 157867e0
        return existing<|MERGE_RESOLUTION|>--- conflicted
+++ resolved
@@ -108,22 +108,14 @@
                 if getattr(self, "_bound_context", None) is not None
                 else None
             )
-<<<<<<< HEAD
-
-=======
->>>>>>> 157867e0
             if upstream is not None:
                 extra_event_fields["upstream_session"] = upstream
         except Exception:
             pass
 
-<<<<<<< HEAD
-        # No further fallback: rely solely on the bound context for upstream_session
-=======
         # No further fallbacks; upstream forwarding must be enabled by passing
         # a bound context when creating the logger or by server code attaching
         # upstream_session to the application context.
->>>>>>> 157867e0
 
         evt = Event(
             type=etype,
@@ -395,12 +387,8 @@
     Args:
         namespace: The namespace for the logger (e.g. "agent.helper", "workflow.demo")
         session_id: Optional session ID to associate with all events from this logger
-<<<<<<< HEAD
-        context: Optional context to bind to the logger
-=======
         context: Deprecated/ignored. Present for backwards compatibility.
 
->>>>>>> 157867e0
     Returns:
         A Logger instance for the given namespace
     """
@@ -411,22 +399,10 @@
             logger = Logger(namespace, session_id, bound_context=context)
             _loggers[namespace] = logger
             return logger
-<<<<<<< HEAD
-        else:
-            # Update session_id/bound context if caller provides them
-            if session_id is not None:
-                existing.session_id = session_id
-            if context is not None:
-                existing._bound_context = context
-
-=======
+
         # Update session_id/bound context if caller provides them
         if session_id is not None:
             existing.session_id = session_id
         if context is not None:
-            try:
-                existing._bound_context = context
-            except Exception:
-                pass
->>>>>>> 157867e0
+            existing._bound_context = context
         return existing