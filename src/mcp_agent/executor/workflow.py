--- conflicted
+++ resolved
@@ -16,17 +16,12 @@
 
 from pydantic import BaseModel, ConfigDict, Field
 from mcp_agent.core.context_dependent import ContextDependent
-<<<<<<< HEAD
 from mcp_agent.executor.temporal import TemporalExecutor
 from mcp_agent.executor.temporal.workflow_signal import (
+    Signal,
     SignalMailbox,
-    TemporalSignalHandler,
 )
 from mcp_agent.executor.temporal.session_proxy import SessionProxy
-from mcp_agent.executor.workflow_signal import Signal
-=======
-from mcp_agent.executor.workflow_signal import Signal, SignalMailbox
->>>>>>> 157867e0
 from mcp_agent.logging.logger import get_logger
 # (Temporal path now uses activities; HTTP proxy helpers unused here)
 
