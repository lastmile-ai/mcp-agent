--- conflicted
+++ resolved
@@ -19,11 +19,7 @@
 
 from mcp_agent.core.context import Context
 from mcp_agent.tracing.semconv import GEN_AI_AGENT_NAME, GEN_AI_TOOL_NAME
-<<<<<<< HEAD
-from mcp_agent.tracing.telemetry import record_attributes, serialize_attributes
-=======
 from mcp_agent.tracing.telemetry import get_tracer, record_attributes
->>>>>>> f2e5e8d5
 from mcp_agent.mcp.mcp_agent_client_session import MCPAgentClientSession
 from mcp_agent.mcp.mcp_aggregator import MCPAggregator, NamespacedPrompt, NamespacedTool
 from mcp_agent.human_input.types import (
@@ -165,11 +161,7 @@
         Returns:
             An instance of AugmentedLLM or one of its subclasses.
         """
-<<<<<<< HEAD
-        tracer = self.context.tracer or trace.get_tracer("mcp-agent")
-=======
         tracer = get_tracer(self.context)
->>>>>>> f2e5e8d5
         with tracer.start_as_current_span(
             f"{self.__class__.__name__}.{self.name}.attach_llm"
         ) as span:
@@ -186,19 +178,11 @@
                 value = getattr(self.llm, attr, None)
                 if value is not None:
                     span.set_attribute(f"llm.{attr}", value)
-<<<<<<< HEAD
-
-=======
->>>>>>> f2e5e8d5
             return self.llm
 
     async def initialize(self, force: bool = False):
         """Initialize the agent."""
-<<<<<<< HEAD
-        tracer = self.context.tracer or trace.get_tracer("mcp-agent")
-=======
         tracer = get_tracer(self.context)
->>>>>>> f2e5e8d5
         with tracer.start_as_current_span(
             f"{self.__class__.__name__}.{self.name}.initialize"
         ) as span:
@@ -211,10 +195,7 @@
                 if self.initialized and not force:
                     return
 
-<<<<<<< HEAD
-=======
                 span.add_event("initialize_start")
->>>>>>> f2e5e8d5
                 logger.debug(f"Initializing agent {self.name}...")
 
                 executor = self.context.executor
@@ -249,10 +230,7 @@
                 self._server_to_prompt_map.update(result.server_to_prompt_map)
 
                 self.initialized = result.initialized
-<<<<<<< HEAD
-=======
                 span.add_event("initialize_complete")
->>>>>>> f2e5e8d5
                 logger.debug(f"Agent {self.name} initialized.")
 
     async def shutdown(self):
@@ -262,19 +240,12 @@
         """
         logger.debug(f"Shutting down agent {self.name}...")
 
-<<<<<<< HEAD
-        tracer = self.context.tracer or trace.get_tracer("mcp-agent")
-=======
         tracer = get_tracer(self.context)
->>>>>>> f2e5e8d5
         with tracer.start_as_current_span(
             f"{self.__class__.__name__}.{self.name}.shutdown"
         ) as span:
             span.set_attribute(GEN_AI_AGENT_NAME, self.name)
-<<<<<<< HEAD
-=======
             span.add_event("agent_shutdown_start")
->>>>>>> f2e5e8d5
 
             executor = self.context.executor
             result: bool = await executor.execute(
@@ -289,10 +260,7 @@
                 )
 
             self.initialized = False
-<<<<<<< HEAD
-=======
             span.add_event("agent_shutdown_complete")
->>>>>>> f2e5e8d5
             logger.debug(f"Agent {self.name} shutdown.")
 
     async def close(self):
@@ -315,11 +283,7 @@
         """
         Get the capabilities of a specific server.
         """
-<<<<<<< HEAD
-        tracer = self.context.tracer or trace.get_tracer("mcp-agent")
-=======
         tracer = get_tracer(self.context)
->>>>>>> f2e5e8d5
         with tracer.start_as_current_span(
             f"{self.__class__.__name__}.{self.name}.get_capabilities"
         ) as span:
@@ -338,11 +302,8 @@
             def _annotate_span_for_capabilities(
                 server_name: str, capabilities: ServerCapabilities
             ):
-<<<<<<< HEAD
-=======
                 if not self.context.tracing_enabled:
                     return
->>>>>>> f2e5e8d5
                 for attr in [
                     "experimental",
                     "logging",
@@ -396,11 +357,7 @@
             return result
 
     async def list_tools(self, server_name: str | None = None) -> ListToolsResult:
-<<<<<<< HEAD
-        tracer = self.context.tracer or trace.get_tracer("mcp-agent")
-=======
         tracer = get_tracer(self.context)
->>>>>>> f2e5e8d5
         with tracer.start_as_current_span(
             f"{self.__class__.__name__}.{self.name}.list_tools"
         ) as span:
@@ -416,11 +373,7 @@
             if server_name:
                 span.set_attribute("server_name", server_name)
                 result = ListToolsResult(
-<<<<<<< HEAD
-                    prompts=[
-=======
                     tools=[
->>>>>>> f2e5e8d5
                         namespaced_tool.tool.model_copy(
                             update={"name": namespaced_tool.namespaced_tool_name}
                         )
@@ -446,16 +399,6 @@
                         name=tool.name,
                         description=tool.description,
                         inputSchema=tool.parameters,
-<<<<<<< HEAD
-                    )
-                )
-
-            def _annotate_span_for_tools_result(result: ListToolsResult):
-                for tool in result.tools:
-                    span.set_attribute(
-                        f"tool.{tool.name}.description", tool.description
-                    )
-=======
                     )
                 )
 
@@ -466,7 +409,6 @@
                     span.set_attribute(
                         f"tool.{tool.name}.description", tool.description
                     )
->>>>>>> f2e5e8d5
                     span.set_attribute(
                         f"tool.{tool.name}.inputSchema", json.dumps(tool.inputSchema)
                     )
@@ -488,10 +430,7 @@
             if not self.human_input_callback:
                 logger.debug("Human input callback not set")
                 _annotate_span_for_tools_result(result)
-<<<<<<< HEAD
-=======
-
->>>>>>> f2e5e8d5
+
                 return result
 
             # Add a human_input_callback as a tool
@@ -513,34 +452,21 @@
             )
 
             _annotate_span_for_tools_result(result)
-<<<<<<< HEAD
-            return result
-
-    async def list_prompts(self, server_name: str | None = None) -> ListPromptsResult:
-        tracer = self.context.tracer or trace.get_tracer("mcp-agent")
-=======
 
             return result
 
     async def list_prompts(self, server_name: str | None = None) -> ListPromptsResult:
         tracer = get_tracer(self.context)
->>>>>>> f2e5e8d5
         with tracer.start_as_current_span(
             f"{self.__class__.__name__}.{self.name}.list_prompts"
         ) as span:
             span.set_attribute(GEN_AI_AGENT_NAME, self.name)
             span.set_attribute("initialized", self.initialized)
-<<<<<<< HEAD
+
             if server_name:
                 span.set_attribute("server_name", server_name)
 
-=======
-
-            if server_name:
-                span.set_attribute("server_name", server_name)
-
             # Check if the agent is initialized
->>>>>>> f2e5e8d5
             if not self.initialized:
                 await self.initialize()
 
@@ -550,24 +476,6 @@
                 ListToolsRequest(agent_name=self.name, server_name=server_name),
             )
 
-<<<<<<< HEAD
-            span.set_attribute("prompts", [prompt.name for prompt in result.prompts])
-            for prompt in result.prompts:
-                span.set_attribute(
-                    f"prompt.{prompt.name}.description", prompt.description
-                )
-                for arg in prompt.arguments:
-                    for attr in [
-                        "description",
-                        "required",
-                    ]:
-                        value = getattr(arg, attr, None)
-                        if value is not None:
-                            span.set_attribute(
-                                f"prompt.{prompt.name}.arguments.{arg.name}.{attr}",
-                                value,
-                            )
-=======
             if self.context.tracing_enabled:
                 span.set_attribute(
                     "prompts", [prompt.name for prompt in result.prompts]
@@ -588,23 +496,12 @@
                                     f"prompt.{prompt.name}.arguments.{arg.name}.{attr}",
                                     value,
                                 )
->>>>>>> f2e5e8d5
 
             return result
 
     async def get_prompt(
         self, name: str, arguments: dict[str, str] | None = None
     ) -> GetPromptResult:
-<<<<<<< HEAD
-        tracer = self.context.tracer or trace.get_tracer("mcp-agent")
-        with tracer.start_as_current_span(
-            f"{self.__class__.__name__}.{self.name}.get_prompt"
-        ) as span:
-            span.set_attribute("name", name)
-            span.set_attribute(GEN_AI_AGENT_NAME, self.name)
-            span.set_attribute("initialized", self.initialized)
-            record_attributes(span, arguments, "arguments")
-=======
         tracer = get_tracer(self.context)
         with tracer.start_as_current_span(
             f"{self.__class__.__name__}.{self.name}.get_prompt"
@@ -614,7 +511,6 @@
                 span.set_attribute(GEN_AI_AGENT_NAME, self.name)
                 span.set_attribute("initialized", self.initialized)
                 record_attributes(span, arguments, "arguments")
->>>>>>> f2e5e8d5
 
             if not self.initialized:
                 await self.initialize()
@@ -632,20 +528,6 @@
                     Exception(result.description or "Error getting prompt")
                 )
 
-<<<<<<< HEAD
-            if result.description:
-                span.set_attribute("prompt.description", result.description)
-
-            for idx, message in enumerate(result.messages):
-                span.set_attribute(f"prompt.message.{idx}.role", message.role)
-                span.set_attribute(
-                    f"prompt.message.{idx}.content.type", message.content.type
-                )
-                if message.content.type == "text":
-                    span.set_attribute(
-                        f"prompt.message.{idx}.content.text", message.content.text
-                    )
-=======
             if self.context.tracing_enabled:
                 if result.description:
                     span.set_attribute("prompt.description", result.description)
@@ -659,7 +541,6 @@
                         span.set_attribute(
                             f"prompt.message.{idx}.content.text", message.content.text
                         )
->>>>>>> f2e5e8d5
 
             return result
 
@@ -680,28 +561,6 @@
             TimeoutError: If the timeout is exceeded
             ValueError: If human_input_callback is not set or doesn't have the right signature
         """
-<<<<<<< HEAD
-        tracer = self.context.tracer or trace.get_tracer("mcp-agent")
-        with tracer.start_as_current_span(
-            f"{self.__class__.__name__}.{self.name}.request_human_input"
-        ) as span:
-            span.set_attribute(GEN_AI_AGENT_NAME, self.name)
-            span.set_attribute("initialized", self.initialized)
-            span.set_attribute("request.prompt", request.prompt)
-
-            for attr in [
-                "description",
-                "request_id",
-                "workflow_id",
-                "timeout_seconds",
-            ]:
-                value = getattr(request, attr, None)
-                if value is not None:
-                    span.set_attribute(f"request.{attr}", value)
-
-            if request.metadata:
-                record_attributes(span, request.metadata, "request.metadata")
-=======
         tracer = get_tracer(self.context)
         with tracer.start_as_current_span(
             f"{self.__class__.__name__}.{self.name}.request_human_input"
@@ -723,7 +582,6 @@
 
                 if request.metadata:
                     record_attributes(span, request.metadata, "request.metadata")
->>>>>>> f2e5e8d5
 
             if not self.human_input_callback:
                 raise ValueError("Human input callback not set")
@@ -739,19 +597,6 @@
                 try:
                     user_input = await self.human_input_callback(request)
                     logger.debug("Received human input:", data=user_input)
-<<<<<<< HEAD
-                    event_metadata = serialize_attributes(
-                        user_input.metadata or {}, "request.metadata"
-                    )
-                    span.add_event(
-                        "human_input_received",
-                        {
-                            request_id: user_input.request_id,
-                            "response": user_input.response,
-                            **event_metadata,
-                        },
-                    )
-=======
                     if self.context.tracing_enabled:
                         span.add_event(
                             "human_input_received",
@@ -761,7 +606,6 @@
                                 "metadata": json.dumps(user_input.metadata or {}),
                             },
                         )
->>>>>>> f2e5e8d5
                     await self.context.executor.signal(
                         signal_name=request_id, payload=user_input
                     )
@@ -784,24 +628,6 @@
                 signal_type=HumanInputResponse,  # TODO: saqadri - should this be HumanInputResponse?
             )
 
-<<<<<<< HEAD
-            signal_event_data = {
-                "signal_name": request_id,
-                "request_id": request.request_id,
-                "signal_description": request.description or request.prompt,
-                "response": result.response,
-            }
-
-            if request.workflow_id:
-                signal_event_data["workflow_id"] = request.workflow_id
-            if request.timeout_seconds:
-                signal_event_data["timeout_seconds"] = request.timeout_seconds
-
-            span.add_event(
-                "human_input_signal_received",
-                signal_event_data,
-            )
-=======
             if self.context.tracing_enabled:
                 span.add_event(
                     "human_input_signal_received",
@@ -814,7 +640,6 @@
                         "response": result.response,
                     },
                 )
->>>>>>> f2e5e8d5
 
             logger.debug("Received human input signal", data=result)
             return result
@@ -823,21 +648,6 @@
         self, name: str, arguments: dict | None = None, server_name: str | None = None
     ) -> CallToolResult:
         # Call the tool on the server
-<<<<<<< HEAD
-        tracer = self.context.tracer or trace.get_tracer("mcp-agent")
-        with tracer.start_as_current_span(
-            f"{self.__class__.__name__}.{self.name}.call_tool"
-        ) as span:
-            span.set_attribute(GEN_AI_AGENT_NAME, self.name)
-            span.set_attribute(GEN_AI_TOOL_NAME, name)
-            span.set_attribute("initialized", self.initialized)
-
-            if server_name:
-                span.set_attribute("server_name", server_name)
-
-            if arguments is not None:
-                record_attributes(span, arguments, "arguments")
-=======
 
         tracer = get_tracer(self.context)
         with tracer.start_as_current_span(
@@ -853,17 +663,13 @@
 
                 if arguments is not None:
                     record_attributes(span, arguments, "arguments")
->>>>>>> f2e5e8d5
 
             if not self.initialized:
                 await self.initialize()
 
             def _annotate_span_for_result(result: CallToolResult):
-<<<<<<< HEAD
-=======
                 if not self.context.tracing_enabled:
                     return
->>>>>>> f2e5e8d5
                 span.set_attribute("result.isError", result.isError)
                 if result.isError:
                     span.set_status(trace.Status(trace.StatusCode.ERROR))
