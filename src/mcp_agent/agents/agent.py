--- conflicted
+++ resolved
@@ -1,12 +1,8 @@
 import asyncio
 import json
 import uuid
-<<<<<<< HEAD
 from typing import Callable, Dict, List, Optional, Set, TypeVar, TYPE_CHECKING, Any
-=======
-from typing import Callable, Dict, List, Optional, TypeVar, TYPE_CHECKING, Any
 from contextlib import asynccontextmanager
->>>>>>> 28794efb
 
 from opentelemetry import trace
 from pydantic import AnyUrl, BaseModel, ConfigDict, Field, PrivateAttr
@@ -463,7 +459,48 @@
 
             return result
 
-    async def list_tools(self, server_name: str | None = None, tool_filter: Set[str] | None = None) -> ListToolsResult:
+    def _should_include_non_namespaced_tool(
+        self, tool_name: str, tool_filter: Dict[str, Set[str]] | None
+    ) -> tuple[bool, str | None]:
+        """
+        Determine if a non-namespaced tool (function tool or human input) should be included.
+
+        Uses the special reserved key "non_namespaced_tools" to filter function tools and human input.
+
+        Returns: (should_include, filter_reason)
+        - filter_reason is None if tool should be included, otherwise explains why filtered
+        """
+        if tool_filter is None:
+            return True, None
+
+        # Priority 1: Check non_namespaced_tools key (explicitly for non-namespaced tools)
+        if "non_namespaced_tools" in tool_filter:
+            if tool_name in tool_filter["non_namespaced_tools"]:
+                return True, None
+            else:
+                return False, f"{tool_name} not in tool_filter[non_namespaced_tools]"
+
+        # Priority 2: Check wildcard filter
+        elif "*" in tool_filter:
+            if tool_name in tool_filter["*"]:
+                return True, None
+            else:
+                return False, f"{tool_name} not in tool_filter[*]"
+
+        # No non_namespaced_tools key and no wildcard - include by default (no filter for non-namespaced)
+        return True, None
+
+    async def list_tools(self, server_name: str | None = None, tool_filter: Dict[str, Set[str]] | None = None) -> ListToolsResult:
+        """
+        List available tools with optional filtering.
+
+        Args:
+            server_name: Optional specific server to list tools from
+            tool_filter: Optional dict mapping server names to sets of allowed tool names.
+                        Special reserved keys:
+                        - "*": Wildcard filter for servers without explicit filters
+                        - "non_namespaced_tools": Filter for non-namespaced tools (function tools, human input)
+        """
         if not self.initialized:
             await self.initialize()
 
@@ -477,37 +514,111 @@
                 "human_input_callback", self.human_input_callback is not None
             )
 
+            # Track filtered tools for debugging and telemetry
+            filtered_out_tools = []  # List of (tool_name, reason) tuples
+
             if server_name:
                 span.set_attribute("server_name", server_name)
-                result = ListToolsResult(
-                    tools=[
-                        namespaced_tool.tool.model_copy(
-                            update={"name": namespaced_tool.namespaced_tool_name}
+                # Get tools for specific server
+                server_tools = self._server_to_tool_map.get(server_name, [])
+
+                # Check if we should apply filtering for this specific server
+                if tool_filter is not None and server_name in tool_filter:
+                    # Server is explicitly in filter dict - apply its filter rules
+                    # If tool_filter[server_name] is empty set, no tools will pass
+                    # If tool_filter[server_name] has tools, only those will pass
+                    allowed_tools = tool_filter[server_name]
+                    result_tools = []
+                    for namespaced_tool in server_tools:
+                        if namespaced_tool.tool.name in allowed_tools:
+                            result_tools.append(
+                                namespaced_tool.tool.model_copy(
+                                    update={"name": namespaced_tool.namespaced_tool_name}
+                                )
+                            )
+                        else:
+                            filtered_out_tools.append(
+                                (namespaced_tool.namespaced_tool_name, f"Not in tool_filter[{server_name}]")
+                            )
+                    result = ListToolsResult(tools=result_tools)
+                else:
+                    # Either no filter at all (tool_filter is None) or
+                    # this server is not in the filter dict (no filtering for this server)
+                    # Include all tools from this server
+                    result = ListToolsResult(
+                        tools=[
+                            namespaced_tool.tool.model_copy(
+                                update={"name": namespaced_tool.namespaced_tool_name}
+                            )
+                            for namespaced_tool in server_tools
+                        ]
+                    )
+            else:
+                # No specific server requested - get tools from all servers
+                if tool_filter is not None:
+                    # Filter is active - check each tool's server against filter rules
+                    filtered_tools = []
+                    for namespaced_tool_name, namespaced_tool in self._namespaced_tool_map.items():
+                        should_include = False
+
+                        # Priority 1: Check if tool's server has explicit filter rules
+                        if namespaced_tool.server_name in tool_filter:
+                            # Server has explicit filter - tool must be in the allowed set
+                            if namespaced_tool.tool.name in tool_filter[namespaced_tool.server_name]:
+                                should_include = True
+                            else:
+                                filtered_out_tools.append(
+                                    (namespaced_tool_name, f"Not in tool_filter[{namespaced_tool.server_name}]")
+                                )
+                        # Priority 2: If no server-specific filter, check wildcard
+                        elif "*" in tool_filter:
+                            # Wildcard filter applies to servers without explicit filters
+                            if namespaced_tool.tool.name in tool_filter["*"]:
+                                should_include = True
+                            else:
+                                filtered_out_tools.append(
+                                    (namespaced_tool_name, "Not in tool_filter[*]")
+                                )
+                        else:
+                            # No explicit filter for this server and no wildcard
+                            # Default behavior: include the tool (no filtering)
+                            should_include = True
+
+                        if should_include:
+                            filtered_tools.append(
+                                namespaced_tool.tool.model_copy(
+                                    update={"name": namespaced_tool_name}
+                                )
+                            )
+                    result = ListToolsResult(tools=filtered_tools)
+                else:
+                    # No filter at all - include everything
+                    result = ListToolsResult(
+                        tools=[
+                            namespaced_tool.tool.model_copy(
+                                update={"name": namespaced_tool_name}
+                            )
+                            for namespaced_tool_name, namespaced_tool in self._namespaced_tool_map.items()
+                        ]
+                    )
+
+            # Add function tools (non-namespaced) with filtering
+            # These use the special "non_namespaced_tools" key in tool_filter
+            for tool in self._function_tool_map.values():
+                should_include, filter_reason = self._should_include_non_namespaced_tool(
+                    tool.name, tool_filter
+                )
+
+                if should_include:
+                    result.tools.append(
+                        Tool(
+                            name=tool.name,
+                            description=tool.description,
+                            inputSchema=tool.parameters,
                         )
-                        for namespaced_tool in self._server_to_tool_map.get(
-                            server_name, []
-                        )
-                    ]
-                )
-            else:
-                result = ListToolsResult(
-                    tools=[
-                        namespaced_tool.tool.model_copy(
-                            update={"name": namespaced_tool_name}
-                        )
-                        for namespaced_tool_name, namespaced_tool in self._namespaced_tool_map.items()
-                    ]
-                )
-
-            # Add function tools
-            for tool in self._function_tool_map.values():
-                result.tools.append(
-                    Tool(
-                        name=tool.name,
-                        description=tool.description,
-                        inputSchema=tool.parameters,
-                    )
-                )
+                    )
+                elif filter_reason:
+                    filtered_out_tools.append((tool.name, filter_reason))
 
             def _annotate_span_for_tools_result(result: ListToolsResult):
                 if not self.context.tracing_enabled:
@@ -533,35 +644,59 @@
                                     f"tool.{tool.name}.annotations.{attr}", value
                                 )
 
-            # Add a human_input_callback as a tool
+            # Add human_input_callback tool (non-namespaced) with filtering
+            # This uses the special "non_namespaced_tools" key in tool_filter
             if self.human_input_callback:
-                human_input_tool: FastTool = FastTool.from_function(
-                    self.request_human_input
-                )
-                result.tools.append(
-                    Tool(
-                        name=HUMAN_INPUT_TOOL_NAME,
-                        description=human_input_tool.description,
-                        inputSchema=human_input_tool.parameters,
-                    )
-                )
+                should_include, filter_reason = self._should_include_non_namespaced_tool(
+                    HUMAN_INPUT_TOOL_NAME, tool_filter
+                )
+
+                if should_include:
+                    human_input_tool: FastTool = FastTool.from_function(
+                        self.request_human_input
+                    )
+                    result.tools.append(
+                        Tool(
+                            name=HUMAN_INPUT_TOOL_NAME,
+                            description=human_input_tool.description,
+                            inputSchema=human_input_tool.parameters,
+                        )
+                    )
+                elif filter_reason:
+                    filtered_out_tools.append((HUMAN_INPUT_TOOL_NAME, filter_reason))
             else:
                 logger.debug("Human input callback not set")
 
-            # Apply tool filtering if specified
+            # Log and track filtering metrics if filter was applied
             if tool_filter is not None:
-                original_count = len(result.tools)
-                result.tools = [tool for tool in result.tools if tool.name in tool_filter]
-                filtered_count = original_count - len(result.tools)
-                
-                if filtered_count > 0:
+                span.set_attribute("tool_filter_applied", True)
+                span.set_attribute("tools_included_count", len(result.tools))
+                span.set_attribute("tools_filtered_out_count", len(filtered_out_tools))
+
+                # Add telemetry for filtered tools (limit to first 20 to avoid span bloat)
+                if self.context.tracing_enabled:
+                    for i, (tool_name, reason) in enumerate(filtered_out_tools[:20]):
+                        span.set_attribute(f"filtered_tool.{i}.name", tool_name)
+                        span.set_attribute(f"filtered_tool.{i}.reason", reason)
+                    if len(filtered_out_tools) > 20:
+                        span.set_attribute("filtered_tools_truncated", True)
+
+                # Log filtered tools for debugging
+                if filtered_out_tools:
                     logger.debug(
-                        f"Tool filter applied: {filtered_count} tools filtered out, {len(result.tools)} tools remaining"
-                    )
-                
-                span.set_attribute("tool_filter_applied", True)
-                span.set_attribute("tools_filtered_count", filtered_count)
-                span.set_attribute("tools_remaining_count", len(result.tools))
+                        f"Tool filter applied: {len(filtered_out_tools)} tools filtered out, "
+                        f"{len(result.tools)} tools remaining. "
+                        f"Filtered tools: {[name for name, _ in filtered_out_tools[:10]]}" +
+                        ("..." if len(filtered_out_tools) > 10 else "")
+                    )
+                    # Log detailed reasons at trace level (if trace logging is available)
+                    if logger.isEnabledFor(10):  # TRACE level is usually 10
+                        for tool_name, reason in filtered_out_tools:
+                            logger.log(10, f"Filtered out '{tool_name}': {reason}")
+                else:
+                    logger.debug(
+                        f"Tool filter applied: All {len(result.tools)} tools passed the filter"
+                    )
 
             _annotate_span_for_tools_result(result)
 
