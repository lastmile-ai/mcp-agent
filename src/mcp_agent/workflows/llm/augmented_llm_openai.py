--- conflicted
+++ resolved
@@ -172,10 +172,7 @@
                 arguments = {**arguments, **params.metadata}
 
             self.logger.debug(f"{arguments}")
-            self._log_chat_progress(
-                chat_turn=len(messages) // 2,
-                model=model
-            )
+            self._log_chat_progress(chat_turn=len(messages) // 2, model=model)
 
             executor_result = await self.executor.execute(
                 openai_client.chat.completions.create, **arguments
@@ -202,14 +199,6 @@
             message = choice.message
             responses.append(message)
 
-<<<<<<< HEAD
-            if choice.finish_reason == "stop":
-                # We have reached the end of the conversation
-                self.logger.debug(
-                    f"Iteration {i}: Stopping because finish_reason is 'stop'"
-                )
-                break
-=======
             converted_message = self.convert_message_to_message_param(
                 message, name=self.name
             )
@@ -238,7 +227,6 @@
                         continue
                     if result is not None:
                         messages.append(result)
->>>>>>> 6a01760f
             elif choice.finish_reason == "length":
                 # We have reached the max tokens limit
                 self.logger.debug(
@@ -253,45 +241,10 @@
                 )
                 # TODO: saqadri - would be useful to return the reason for stopping to the caller
                 break
-<<<<<<< HEAD
-            else:  #  choice.finish_reason in ["tool_calls", "function_call"]
-                message = choice.message
-
-                if message.content:
-                    messages.append(
-                        self.convert_message_to_message_param(message, name=self.name)
-                    )
-
-                if message.tool_calls:
-                    # Execute all tool calls in parallel
-                    tool_tasks = [
-                        self.execute_tool_call(tool_call)
-                        for tool_call in message.tool_calls
-                    ]
-
-                    # Wait for all tool calls to complete
-                    tool_results = await self.executor.execute(*tool_tasks)
-                    self.logger.debug(
-                        f"Iteration {i}: Tool call results: {str(tool_results) if tool_results else 'None'}"
-                    )
-
-                    # Add non-None results to messages
-                    for result in tool_results:
-                        if isinstance(result, BaseException):
-                            # Handle any unexpected exceptions during parallel execution
-                            self.logger.error(
-                                f"Warning: Unexpected error during tool execution: {result}. Continuing..."
-                            )
-                            continue
-                        if result is not None:
-                            messages.append(result)
-
-=======
             elif choice.finish_reason == "stop":
                 logger.debug(f"Iteration {i}: Stopping because finish_reason is 'stop'")
                 break
 
->>>>>>> 6a01760f
         if params.use_history:
             self.history.set(messages)
 
