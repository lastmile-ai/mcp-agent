import contextlib
import functools
from opentelemetry import trace
from typing import Any, Callable, Coroutine, Dict, List, Optional, Type, TYPE_CHECKING

from mcp_agent.agents.agent import Agent
from mcp_agent.core.context_dependent import ContextDependent
from mcp_agent.tracing.telemetry import get_tracer
from mcp_agent.workflows.llm.augmented_llm import (
    AugmentedLLM,
    MessageParamT,
    MessageT,
    ModelT,
    RequestParams,
)
from mcp_agent.logging.logger import get_logger

if TYPE_CHECKING:
    from mcp_agent.core.context import Context

logger = get_logger(__name__)


class FanOut(ContextDependent):
    """
    Distribute work to multiple parallel tasks.

    This is a building block of the Parallel workflow, which can be used to fan out
    work to multiple agents or other parallel tasks, and then aggregate the results.
    """

    def __init__(
        self,
        agents: List[Agent | AugmentedLLM[MessageParamT, MessageT]] | None = None,
        functions: List[Callable[[MessageParamT], List[MessageT]]] | None = None,
        llm_factory: Callable[[Agent], AugmentedLLM[MessageParamT, MessageT]] = None,
        context: Optional["Context"] = None,
        **kwargs,
    ):
        """
        Initialize the FanOut with a list of agents, functions, or LLMs.
        If agents are provided, they will be wrapped in an AugmentedLLM using llm_factory if not already done so.
        If functions are provided, they will be invoked in parallel directly.
        """
        super().__init__(context=context, **kwargs)
        self.executor = self.context.executor
        self.llm_factory = llm_factory
        self.agents = agents or []
        self.functions: List[Callable[[MessageParamT], MessageT]] = functions or []

        if not self.agents and not self.functions:
            raise ValueError(
                "At least one agent or function must be provided for fan-out to work"
            )

        if not self.llm_factory:
            for agent in self.agents:
                if not isinstance(agent, AugmentedLLM):
                    raise ValueError("llm_factory is required when using an Agent")

    async def generate(
        self,
        message: str | MessageParamT | List[MessageParamT],
        request_params: RequestParams | None = None,
    ) -> Dict[str, List[MessageT]]:
        """
        Request fan-out agent/function generations, and return the results as a dictionary.
        The keys are the names of the agents or functions that generated the results.
        """
<<<<<<< HEAD
        tracer = self.context.tracer or trace.get_tracer("mcp-agent")
=======
        tracer = get_tracer(self.context)
>>>>>>> f2e5e8d5
        with tracer.start_as_current_span(
            f"{self.__class__.__name__}.generate"
        ) as span:
            self._annotate_span_for_generation_message(span, message)
<<<<<<< HEAD
            if request_params:
=======
            if self.context.tracing_enabled and request_params:
>>>>>>> f2e5e8d5
                AugmentedLLM.annotate_span_with_request_params(span, request_params)

            tasks: List[
                Callable[..., List[MessageT]] | Coroutine[Any, Any, List[MessageT]]
            ] = []
            task_names: List[str] = []
            task_results = []

            async with contextlib.AsyncExitStack() as stack:
                for agent in self.agents:
                    if isinstance(agent, AugmentedLLM):
                        llm = agent
                    else:
                        # Enter agent context
                        ctx_agent = await stack.enter_async_context(agent)
                        llm = await ctx_agent.attach_llm(self.llm_factory)

                    tasks.append(
                        llm.generate(
                            message=message,
                            request_params=request_params,
                        )
                    )
                    task_names.append(agent.name)

                # Create bound methods for regular functions
                for function in self.functions:
                    tasks.append(functools.partial(function, message))
                    task_names.append(function.__name__ or id(function))

                span.set_attribute("task_names", task_names)

                # Wait for all tasks to complete
                logger.debug("Running fan-out tasks:", data=task_names)
                task_results = await self.executor.execute_many(tasks)

            logger.debug(
                "Fan-out tasks completed:", data=dict(zip(task_names, task_results))
            )
            return dict(zip(task_names, task_results))

    async def generate_str(
        self,
        message: str | MessageParamT | List[MessageParamT],
        request_params: RequestParams | None = None,
    ) -> Dict[str, str]:
        """
        Request fan-out agent/function generations and return the string results as a dictionary.
        The keys are the names of the agents or functions that generated the results.
        """

<<<<<<< HEAD
        tracer = self.context.tracer or trace.get_tracer("mcp-agent")
=======
        tracer = get_tracer(self.context)
>>>>>>> f2e5e8d5
        with tracer.start_as_current_span(
            f"{self.__class__.__name__}.generate_str"
        ) as span:
            self._annotate_span_for_generation_message(span, message)
<<<<<<< HEAD
            if request_params:
=======
            if self.context.tracing_enabled and request_params:
>>>>>>> f2e5e8d5
                AugmentedLLM.annotate_span_with_request_params(span, request_params)

            def fn_result_to_string(fn, message):
                return str(fn(message))

            tasks: List[Callable[..., str] | Coroutine[Any, Any, str]] = []
            task_names: List[str] = []
            task_results = []

            async with contextlib.AsyncExitStack() as stack:
                for agent in self.agents:
                    if isinstance(agent, AugmentedLLM):
                        llm = agent
                    else:
                        # Enter agent context
                        ctx_agent = await stack.enter_async_context(agent)
                        llm = await ctx_agent.attach_llm(self.llm_factory)

                    tasks.append(
                        llm.generate_str(
                            message=message,
                            request_params=request_params,
                        )
                    )
                    task_names.append(agent.name)

                # Create bound methods for regular functions
                for function in self.functions:
                    tasks.append(
                        functools.partial(fn_result_to_string, function, message)
                    )
                    task_names.append(function.__name__ or id(function))

                span.set_attribute("task_names", task_names)

                task_results = await self.executor.execute_many(tasks)

            return dict(zip(task_names, task_results))

    async def generate_structured(
        self,
        message: str | MessageParamT | List[MessageParamT],
        response_model: Type[ModelT],
        request_params: RequestParams | None = None,
    ) -> Dict[str, ModelT]:
        """
        Request a structured fan-out agent/function generation and return the result as a Pydantic model.
        The keys are the names of the agents or functions that generated the results.
        """
<<<<<<< HEAD
        tracer = self.context.tracer or trace.get_tracer("mcp-agent")
=======
        tracer = get_tracer(self.context)
>>>>>>> f2e5e8d5
        with tracer.start_as_current_span(
            f"{self.__class__.__name__}.generate_structured"
        ) as span:
            self._annotate_span_for_generation_message(span, message)
            span.set_attribute(
                "response_model",
                f"{response_model.__module__}.{response_model.__name__}",
            )
<<<<<<< HEAD
            if request_params:
=======
            if self.context.tracing_enabled and request_params:
>>>>>>> f2e5e8d5
                AugmentedLLM.annotate_span_with_request_params(span, request_params)

            tasks = []
            task_names = []
            task_results = []

            async with contextlib.AsyncExitStack() as stack:
                for agent in self.agents:
                    if isinstance(agent, AugmentedLLM):
                        llm = agent
                    else:
                        # Enter agent context
                        ctx_agent = await stack.enter_async_context(agent)
                        llm = await ctx_agent.attach_llm(self.llm_factory)

                    tasks.append(
                        llm.generate_structured(
                            message=message,
                            response_model=response_model,
                            request_params=request_params,
                        )
                    )
                    task_names.append(agent.name)

                # Create bound methods for regular functions
                for function in self.functions:
                    tasks.append(functools.partial(function, message))
                    task_names.append(function.__name__ or id(function))

                span.set_attribute("task_names", task_names)

                task_results = await self.executor.execute_many(tasks)

            return dict(zip(task_names, task_results))

    def _annotate_span_for_generation_message(
        self,
        span: trace.Span,
        message: MessageParamT | str | List[MessageParamT],
    ) -> None:
        """Annotate the span with the message content."""
<<<<<<< HEAD
=======
        if not self.context.tracing_enabled:
            return
>>>>>>> f2e5e8d5
        if isinstance(message, str):
            span.set_attribute("message.content", message)
        elif isinstance(message, list):
            for i, msg in enumerate(message):
                if isinstance(msg, str):
                    span.set_attribute(f"message.{i}.content", msg)
                else:
                    span.set_attribute(f"message.{i}", str(msg))
        else:
            span.set_attribute("message", str(message))<|MERGE_RESOLUTION|>--- conflicted
+++ resolved
@@ -67,20 +67,12 @@
         Request fan-out agent/function generations, and return the results as a dictionary.
         The keys are the names of the agents or functions that generated the results.
         """
-<<<<<<< HEAD
-        tracer = self.context.tracer or trace.get_tracer("mcp-agent")
-=======
         tracer = get_tracer(self.context)
->>>>>>> f2e5e8d5
         with tracer.start_as_current_span(
             f"{self.__class__.__name__}.generate"
         ) as span:
             self._annotate_span_for_generation_message(span, message)
-<<<<<<< HEAD
-            if request_params:
-=======
             if self.context.tracing_enabled and request_params:
->>>>>>> f2e5e8d5
                 AugmentedLLM.annotate_span_with_request_params(span, request_params)
 
             tasks: List[
@@ -132,20 +124,12 @@
         The keys are the names of the agents or functions that generated the results.
         """
 
-<<<<<<< HEAD
-        tracer = self.context.tracer or trace.get_tracer("mcp-agent")
-=======
         tracer = get_tracer(self.context)
->>>>>>> f2e5e8d5
         with tracer.start_as_current_span(
             f"{self.__class__.__name__}.generate_str"
         ) as span:
             self._annotate_span_for_generation_message(span, message)
-<<<<<<< HEAD
-            if request_params:
-=======
             if self.context.tracing_enabled and request_params:
->>>>>>> f2e5e8d5
                 AugmentedLLM.annotate_span_with_request_params(span, request_params)
 
             def fn_result_to_string(fn, message):
@@ -195,11 +179,7 @@
         Request a structured fan-out agent/function generation and return the result as a Pydantic model.
         The keys are the names of the agents or functions that generated the results.
         """
-<<<<<<< HEAD
-        tracer = self.context.tracer or trace.get_tracer("mcp-agent")
-=======
         tracer = get_tracer(self.context)
->>>>>>> f2e5e8d5
         with tracer.start_as_current_span(
             f"{self.__class__.__name__}.generate_structured"
         ) as span:
@@ -208,11 +188,7 @@
                 "response_model",
                 f"{response_model.__module__}.{response_model.__name__}",
             )
-<<<<<<< HEAD
-            if request_params:
-=======
             if self.context.tracing_enabled and request_params:
->>>>>>> f2e5e8d5
                 AugmentedLLM.annotate_span_with_request_params(span, request_params)
 
             tasks = []
@@ -254,11 +230,8 @@
         message: MessageParamT | str | List[MessageParamT],
     ) -> None:
         """Annotate the span with the message content."""
-<<<<<<< HEAD
-=======
         if not self.context.tracing_enabled:
             return
->>>>>>> f2e5e8d5
         if isinstance(message, str):
             span.set_attribute("message.content", message)
         elif isinstance(message, list):
