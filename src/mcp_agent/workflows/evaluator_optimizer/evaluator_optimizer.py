--- conflicted
+++ resolved
@@ -6,11 +6,7 @@
 from pydantic import BaseModel, Field
 
 from mcp_agent.tracing.semconv import GEN_AI_AGENT_NAME
-<<<<<<< HEAD
-from mcp_agent.tracing.telemetry import record_attributes
-=======
 from mcp_agent.tracing.telemetry import get_tracer, record_attributes
->>>>>>> f2e5e8d5
 from mcp_agent.workflows.llm.augmented_llm import (
     AugmentedLLM,
     MessageParamT,
@@ -166,22 +162,14 @@
         request_params: RequestParams | None = None,
     ) -> List[MessageT]:
         """Generate an optimized response through evaluation-guided refinement"""
-<<<<<<< HEAD
-        tracer = self.context.tracer or trace.get_tracer("mcp-agent")
-=======
         tracer = get_tracer(self.context)
->>>>>>> f2e5e8d5
         with tracer.start_as_current_span(
             f"{self.__class__.__name__}.{self.name}.generate"
         ) as span:
             span.set_attribute(GEN_AI_AGENT_NAME, self.agent.name)
             self._annotate_span_for_generation_message(span, message)
 
-<<<<<<< HEAD
-            if request_params:
-=======
             if self.context.tracing_enabled and request_params:
->>>>>>> f2e5e8d5
                 AugmentedLLM.annotate_span_with_request_params(span, request_params)
 
             refinement_count = 0
@@ -200,16 +188,6 @@
                 )
 
             best_response = response
-<<<<<<< HEAD
-            if isinstance(response, list) and len(response) > 0:
-                record_attributes(
-                    span,
-                    self.optimizer_llm.extract_response_message_attributes_for_tracing(
-                        response[0]
-                    ),
-                    "initial_response",
-                )
-=======
             if (
                 self.context.tracing_enabled
                 and isinstance(response, list)
@@ -223,7 +201,6 @@
                         ),
                         f"initial_response.message.{i}",
                     )
->>>>>>> f2e5e8d5
 
             while refinement_count < self.max_refinements:
                 logger.debug("Optimizer result:", data=response)
@@ -235,7 +212,6 @@
                     if isinstance(response, list)
                     else str(response),
                     iteration=refinement_count,
-<<<<<<< HEAD
                 )
 
                 evaluation_result = None
@@ -258,25 +234,27 @@
                     }
                 )
 
-                eval_response_attributes = (
-                    self.evaluator_llm.extract_response_message_attributes_for_tracing(
-                        response[0], "response"
-                    )
-                    if isinstance(response, list) and len(response) > 0
-                    else {}
-                )
-
-                span.add_event(
-                    f"refinement.{refinement_count}.evaluation_result",
-                    {
-                        "attempt": refinement_count + 1,
-                        "rating": evaluation_result.rating,
-                        "feedback": evaluation_result.feedback,
-                        "needs_improvement": evaluation_result.needs_improvement,
-                        "focus_areas": evaluation_result.focus_areas,
-                        **eval_response_attributes,
-                    },
-                )
+                if self.context.tracing_enabled:
+                    eval_response_attributes = {}
+                    if isinstance(response, list):
+                        for i, msg in enumerate(response):
+                            eval_response_attributes.update(
+                                self.evaluator_llm.extract_response_message_attributes_for_tracing(
+                                    msg, f"response.message.{i}"
+                                )
+                            )
+
+                    span.add_event(
+                        f"refinement.{refinement_count}.evaluation_result",
+                        {
+                            "attempt": refinement_count + 1,
+                            "rating": evaluation_result.rating,
+                            "feedback": evaluation_result.feedback,
+                            "needs_improvement": evaluation_result.needs_improvement,
+                            "focus_areas": evaluation_result.focus_areas,
+                            **eval_response_attributes,
+                        },
+                    )
 
                 logger.debug("Evaluator result:", data=evaluation_result)
 
@@ -287,6 +265,13 @@
                     logger.debug(
                         "New best response:",
                         data={"rating": best_rating, "response": best_response},
+                    )
+                    span.add_event(
+                        "new_best_response",
+                        {
+                            "rating": best_rating,
+                            "refinement": refinement_count,
+                        },
                     )
 
                 # Check if we've reached acceptable quality
@@ -302,6 +287,15 @@
                             "min_rating": self.min_rating.value,
                         },
                     )
+                    span.add_event(
+                        "acceptable_quality_reached",
+                        {
+                            "rating": evaluation_result.rating.value,
+                            "needs_improvement": evaluation_result.needs_improvement,
+                            "min_rating": self.min_rating.value,
+                            "refinement": refinement_count,
+                        },
+                    )
                     break
 
                 # Generate refined response
@@ -314,138 +308,6 @@
                     iteration=refinement_count,
                 )
 
-                async with contextlib.AsyncExitStack() as stack:
-                    if isinstance(self.optimizer, Agent):
-                        await stack.enter_async_context(self.optimizer)
-
-                    response = await self.optimizer_llm.generate(
-                        message=refinement_prompt,
-                        request_params=request_params,
-                    )
-
-                optimizer_response_attributes = (
-                    self.optimizer_llm.extract_response_message_attributes_for_tracing(
-                        response[0], "response"
-                    )
-                    if isinstance(response, list) and len(response) > 0
-                    else {}
-=======
-                )
-
-                evaluation_result = None
-                async with contextlib.AsyncExitStack() as stack:
-                    if isinstance(self.evaluator, Agent):
-                        await stack.enter_async_context(self.evaluator)
-
-                    evaluation_result = await self.evaluator_llm.generate_structured(
-                        message=eval_prompt,
-                        response_model=EvaluationResult,
-                        request_params=request_params,
-                    )
-
-                # Track iteration
-                self.refinement_history.append(
-                    {
-                        "attempt": refinement_count + 1,
-                        "response": response,
-                        "evaluation_result": evaluation_result,
-                    }
-                )
-
-                if self.context.tracing_enabled:
-                    eval_response_attributes = {}
-                    if isinstance(response, list):
-                        for i, msg in enumerate(response):
-                            eval_response_attributes.update(
-                                self.evaluator_llm.extract_response_message_attributes_for_tracing(
-                                    msg, f"response.message.{i}"
-                                )
-                            )
-
-                    span.add_event(
-                        f"refinement.{refinement_count}.evaluation_result",
-                        {
-                            "attempt": refinement_count + 1,
-                            "rating": evaluation_result.rating,
-                            "feedback": evaluation_result.feedback,
-                            "needs_improvement": evaluation_result.needs_improvement,
-                            "focus_areas": evaluation_result.focus_areas,
-                            **eval_response_attributes,
-                        },
-                    )
-
-                logger.debug("Evaluator result:", data=evaluation_result)
-
-                # Track best response (using enum ordering)
-                if evaluation_result.rating.value > best_rating.value:
-                    best_rating = evaluation_result.rating
-                    best_response = response
-                    logger.debug(
-                        "New best response:",
-                        data={"rating": best_rating, "response": best_response},
-                    )
-                    span.add_event(
-                        "new_best_response",
-                        {
-                            "rating": best_rating,
-                            "refinement": refinement_count,
-                        },
-                    )
-
-                # Check if we've reached acceptable quality
-                if (
-                    evaluation_result.rating.value >= self.min_rating.value
-                    or not evaluation_result.needs_improvement
-                ):
-                    logger.debug(
-                        f"Acceptable quality {evaluation_result.rating.value} reached",
-                        data={
-                            "rating": evaluation_result.rating.value,
-                            "needs_improvement": evaluation_result.needs_improvement,
-                            "min_rating": self.min_rating.value,
-                        },
-                    )
-                    span.add_event(
-                        "acceptable_quality_reached",
-                        {
-                            "rating": evaluation_result.rating.value,
-                            "needs_improvement": evaluation_result.needs_improvement,
-                            "min_rating": self.min_rating.value,
-                            "refinement": refinement_count,
-                        },
-                    )
-                    break
-
-                # Generate refined response
-                refinement_prompt = self._build_refinement_prompt(
-                    original_request=str(message),
-                    current_response="\n".join(str(r) for r in response)
-                    if isinstance(response, list)
-                    else str(response),
-                    feedback=evaluation_result,
-                    iteration=refinement_count,
->>>>>>> f2e5e8d5
-                )
-                span.add_event(
-                    f"refinement.{refinement_count}.optimizer_response",
-                    {
-                        **optimizer_response_attributes,
-                    },
-                )
-
-                refinement_count += 1
-
-<<<<<<< HEAD
-            if isinstance(best_response, list) and len(best_response) > 0:
-                record_attributes(
-                    span,
-                    self.optimizer_llm.extract_response_message_attributes_for_tracing(
-                        best_response[0]
-                    ),
-                    "best_response",
-                )
-
-=======
                 async with contextlib.AsyncExitStack() as stack:
                     if isinstance(self.optimizer, Agent):
                         await stack.enter_async_context(self.optimizer)
@@ -492,7 +354,6 @@
                     "best_response",
                 )
 
->>>>>>> f2e5e8d5
             return best_response
 
     async def generate_str(
@@ -501,19 +362,14 @@
         request_params: RequestParams | None = None,
     ) -> str:
         """Generate an optimized response and return it as a string"""
-<<<<<<< HEAD
-        tracer = self.context.tracer or trace.get_tracer("mcp-agent")
-=======
         tracer = get_tracer(self.context)
->>>>>>> f2e5e8d5
         with tracer.start_as_current_span(
             f"{self.__class__.__name__}.{self.name}.generate_str"
         ) as span:
             span.set_attribute(GEN_AI_AGENT_NAME, self.agent.name)
             self._annotate_span_for_generation_message(span, message)
 
-<<<<<<< HEAD
-            if request_params:
+            if self.context.tracing_enabled and request_params:
                 AugmentedLLM.annotate_span_with_request_params(span, request_params)
 
             response = await self.generate(
@@ -521,16 +377,6 @@
                 request_params=request_params,
             )
 
-=======
-            if self.context.tracing_enabled and request_params:
-                AugmentedLLM.annotate_span_with_request_params(span, request_params)
-
-            response = await self.generate(
-                message=message,
-                request_params=request_params,
-            )
-
->>>>>>> f2e5e8d5
             res = "\n".join(self.optimizer_llm.message_str(r) for r in response)
             span.set_attribute("response", res)
             return res
@@ -542,25 +388,16 @@
         request_params: RequestParams | None = None,
     ) -> ModelT:
         """Generate an optimized structured response"""
-<<<<<<< HEAD
-        tracer = self.context.tracer or trace.get_tracer("mcp-agent")
-=======
         tracer = get_tracer(self.context)
->>>>>>> f2e5e8d5
         with tracer.start_as_current_span(
             f"{self.__class__.__name__}.{self.name}.generate_structured"
         ) as span:
             span.set_attribute(GEN_AI_AGENT_NAME, self.agent.name)
             self._annotate_span_for_generation_message(span, message)
 
-<<<<<<< HEAD
-            if request_params:
-                AugmentedLLM.annotate_span_with_request_params(span, request_params)
-=======
             if self.context.tracing_enabled and request_params:
                 AugmentedLLM.annotate_span_with_request_params(span, request_params)
 
->>>>>>> f2e5e8d5
             span.set_attribute(
                 "response_model",
                 f"{response_model.__module__}.{response_model.__name__}",
@@ -570,27 +407,12 @@
                 message=message, request_params=request_params
             )
 
-<<<<<<< HEAD
-            res = await self.optimizer.generate_structured(
-=======
             res = await self.optimizer_llm.generate_structured(
->>>>>>> f2e5e8d5
                 message=response_str,
                 response_model=response_model,
                 request_params=request_params,
             )
 
-<<<<<<< HEAD
-            try:
-                span.set_attribute(
-                    "structured_response_json",
-                    json.dumps(res, default=str, indent=2)[
-                        :1000
-                    ],  # truncate to avoid massive strings
-                )
-            except Exception:
-                span.set_attribute("unstructured_response", response_str)
-=======
             if self.context.tracing_enabled:
                 try:
                     span.set_attribute(
@@ -599,7 +421,6 @@
                 # pylint: disable=broad-exception-caught
                 except Exception:
                     span.set_attribute("unstructured_response", response_str)
->>>>>>> f2e5e8d5
 
             return res
 
