"""Tests for the wrangler wrapper functionality."""

import os
import subprocess
import tempfile
from pathlib import Path
from unittest.mock import MagicMock, patch

import pytest
import pathspec

from mcp_agent.cli.cloud.commands.deploy.validation import (
    validate_entrypoint,
    validate_project,
)
from mcp_agent.cli.cloud.commands.deploy.wrangler_wrapper import (
    _modify_requirements_txt,
    _needs_requirements_modification,
    wrangler_deploy,
)
from mcp_agent.cli.cloud.commands.deploy.bundle_utils import (
    create_pathspec_from_gitignore,
    should_ignore_by_gitignore,
)
from mcp_agent.cli.core.constants import MCP_SECRETS_FILENAME


@pytest.fixture
def valid_project_dir():
    """Create a temporary directory with valid project structure."""
    with tempfile.TemporaryDirectory() as temp_dir:
        project_path = Path(temp_dir)

        # Create a valid main.py with MCPApp definition
        main_py_content = """from mcp_agent_cloud import MCPApp

app = MCPApp(
    name="test-app",
    description="A test MCP Agent"
)
"""
        main_py_path = project_path / "main.py"
        main_py_path.write_text(main_py_content)

        yield project_path


@pytest.fixture
def project_with_requirements():
    """Create a temporary directory with requirements.txt."""
    with tempfile.TemporaryDirectory() as temp_dir:
        project_path = Path(temp_dir)

        # Create main.py
        main_py_content = """from mcp_agent_cloud import MCPApp

app = MCPApp(name="test-app")
"""
        (project_path / "main.py").write_text(main_py_content)

        # Create requirements.txt
        (project_path / "requirements.txt").write_text(
            "requests==2.31.0\nnumpy==1.24.0"
        )

        yield project_path


@pytest.fixture
def project_with_poetry():
    """Create a temporary directory with poetry configuration."""
    with tempfile.TemporaryDirectory() as temp_dir:
        project_path = Path(temp_dir)

        # Create main.py
        main_py_content = """from mcp_agent_cloud import MCPApp

app = MCPApp(name="test-app")
"""
        (project_path / "main.py").write_text(main_py_content)

        # Create pyproject.toml
        pyproject_content = """[tool.poetry]
name = "test-app"
version = "0.1.0"

[tool.poetry.dependencies]
python = "^3.8"
"""
        (project_path / "pyproject.toml").write_text(pyproject_content)

        # Create poetry.lock
        (project_path / "poetry.lock").write_text("# Poetry lock file content")

        yield project_path


@pytest.fixture
def project_with_uv():
    """Create a temporary directory with uv configuration."""
    with tempfile.TemporaryDirectory() as temp_dir:
        project_path = Path(temp_dir)

        # Create main.py
        main_py_content = """from mcp_agent_cloud import MCPApp

app = MCPApp(name="test-app")
"""
        (project_path / "main.py").write_text(main_py_content)

        # Create pyproject.toml
        pyproject_content = """[project]
name = "test-app"
version = "0.1.0"
"""
        (project_path / "pyproject.toml").write_text(pyproject_content)

        # Create uv.lock
        (project_path / "uv.lock").write_text("# UV lock file content")

        yield project_path


@pytest.fixture
def complex_project_structure():
    """Create a complex project structure with nested files and various file types."""
    with tempfile.TemporaryDirectory() as temp_dir:
        project_path = Path(temp_dir)

        # Create main.py
        main_py_content = """from mcp_agent_cloud import MCPApp

app = MCPApp(name="complex-test-app")
"""
        (project_path / "main.py").write_text(main_py_content)

        # Create various config files in root
        (project_path / "README.md").write_text("# Test Project")
        (project_path / "config.json").write_text('{"test": true}')
        (project_path / "data.txt").write_text("test data")
        (project_path / "requirements.txt").write_text("requests==2.31.0")
        (project_path / "mcp_agent.deployed.secrets.yaml").write_text(
            "secret: mcpac_sc_tst"
        )
        (project_path / "mcp_agent.config.yaml").write_text("config: value")

        # Create nested directory structure
        nested_dir = project_path / "nested"
        nested_dir.mkdir()
        (nested_dir / "nested_config.yaml").write_text("key: value")
        (nested_dir / "nested_script.py").write_text("print('nested')")
        (nested_dir / "nested_data.csv").write_text("col1,col2\n1,2")

        # Create deeply nested structure
        deep_nested = nested_dir / "deep"
        deep_nested.mkdir()
        (deep_nested / "deep_file.txt").write_text("deep content")

        # Create directories that should be excluded
        logs_dir = project_path / "logs"
        logs_dir.mkdir()
        (logs_dir / "app.log").write_text("log content")

        dot_dir = project_path / ".git"
        dot_dir.mkdir()
        (dot_dir / "config").write_text("git config")

        venv_dir = project_path / ".venv"
        venv_dir.mkdir()
        (venv_dir / "lib").mkdir()

        # Create hidden files (should be skipped)
        (project_path / ".hidden").write_text("hidden content")

        yield project_path


# Validation Tests (moved from test_deploy_command.py)


def test_validate_project_success(valid_project_dir):
    """Test validate_project with a valid project structure."""
    # Should not raise any exceptions
    validate_project(valid_project_dir)


def test_validate_project_missing_directory():
    """Test validate_project with non-existent directory."""
    with pytest.raises(FileNotFoundError, match="Project directory .* does not exist"):
        validate_project(Path("/non/existent/path"))


def test_validate_project_missing_main_py():
    """Test validate_project with missing main.py."""
    with tempfile.TemporaryDirectory() as temp_dir:
        project_path = Path(temp_dir)

        with pytest.raises(FileNotFoundError, match="Required file main.py is missing"):
            validate_project(project_path)


def test_validate_project_with_requirements_txt(project_with_requirements):
    """Test validate_project with requirements.txt dependency management."""
    # Should not raise any exceptions
    validate_project(project_with_requirements)


def test_validate_project_with_poetry(project_with_poetry):
    """Test validate_project with poetry dependency management."""
    # Should not raise any exceptions
    validate_project(project_with_poetry)


def test_validate_project_with_uv(project_with_uv):
    """Test validate_project with uv dependency management."""
    # Should not raise any exceptions
    validate_project(project_with_uv)


def test_validate_project_multiple_dependency_managers():
    """Test validate_project with multiple dependency management files."""
    with tempfile.TemporaryDirectory() as temp_dir:
        project_path = Path(temp_dir)

        # Create main.py
        main_py_content = """from mcp_agent_cloud import MCPApp

app = MCPApp(name="test-app")
"""
        (project_path / "main.py").write_text(main_py_content)

        # Create multiple dependency files
        (project_path / "requirements.txt").write_text("requests==2.31.0")
        (project_path / "poetry.lock").write_text("# Poetry lock")

        with pytest.raises(
            ValueError,
            match="Multiple Python project dependency management files found",
        ):
            validate_project(project_path)


def test_validate_project_uv_without_pyproject():
    """Test validate_project with uv.lock but no pyproject.toml."""
    with tempfile.TemporaryDirectory() as temp_dir:
        project_path = Path(temp_dir)

        # Create main.py
        main_py_content = """from mcp_agent_cloud import MCPApp

app = MCPApp(name="test-app")
"""
        (project_path / "main.py").write_text(main_py_content)

        # Create uv.lock without pyproject.toml
        (project_path / "uv.lock").write_text("# UV lock file")

        with pytest.raises(
            ValueError,
            match="Invalid uv project: uv.lock found without corresponding pyproject.toml",
        ):
            validate_project(project_path)


def test_validate_project_poetry_without_pyproject():
    """Test validate_project with poetry.lock but no pyproject.toml."""
    with tempfile.TemporaryDirectory() as temp_dir:
        project_path = Path(temp_dir)

        # Create main.py
        main_py_content = """from mcp_agent_cloud import MCPApp

app = MCPApp(name="test-app")
"""
        (project_path / "main.py").write_text(main_py_content)

        # Create poetry.lock without pyproject.toml
        (project_path / "poetry.lock").write_text("# Poetry lock file")

        with pytest.raises(
            ValueError,
            match="Invalid poetry project: poetry.lock found without corresponding pyproject.toml",
        ):
            validate_project(project_path)


def test_validate_entrypoint_success(valid_project_dir):
    """Test validate_entrypoint with valid MCPApp definition."""
    entrypoint_path = valid_project_dir / "main.py"
    # Should not raise any exceptions
    validate_entrypoint(entrypoint_path)


def test_validate_entrypoint_missing_file():
    """Test validate_entrypoint with non-existent file."""
    with pytest.raises(FileNotFoundError, match="Entrypoint file .* does not exist"):
        validate_entrypoint(Path("/non/existent/main.py"))


def test_validate_entrypoint_no_mcp_app():
    """Test validate_entrypoint without MCPApp definition."""
    with tempfile.TemporaryDirectory() as temp_dir:
        main_py_path = Path(temp_dir) / "main.py"

        # Create main.py without MCPApp
        main_py_content = """
def main():
    print("Hello, world!")

if __name__ == "__main__":
    main()
"""
        main_py_path.write_text(main_py_content)

        with pytest.raises(ValueError, match="No MCPApp definition found in main.py"):
            validate_entrypoint(main_py_path)


def test_validate_entrypoint_with_main_block_warning(capsys):
    """Test validate_entrypoint with __main__ block shows warning."""
    with tempfile.TemporaryDirectory() as temp_dir:
        main_py_path = Path(temp_dir) / "main.py"

        # Create main.py with MCPApp and __main__ block
        main_py_content = """from mcp_agent_cloud import MCPApp

app = MCPApp(name="test-app")

if __name__ == "__main__":
    print("This will be ignored")
"""
        main_py_path.write_text(main_py_content)

        # Should not raise exception but should print warning
        validate_entrypoint(main_py_path)

        # Check if warning was printed to stderr
        captured = capsys.readouterr()
        assert (
            "Found a __main__ entrypoint in main.py. This will be ignored"
            in captured.err
            or "Found a __main__ entrypoint in main.py. This will be ignored"
            in captured.out
        )


def test_validate_entrypoint_multiline_mcp_app():
    """Test validate_entrypoint with multiline MCPApp definition."""
    with tempfile.TemporaryDirectory() as temp_dir:
        main_py_path = Path(temp_dir) / "main.py"

        # Create main.py with multiline MCPApp
        main_py_content = """from mcp_agent_cloud import MCPApp

my_app = MCPApp(
    name="test-app",
    description="A test application",
    version="1.0.0"
)
"""
        main_py_path.write_text(main_py_content)

        # Should not raise any exceptions
        validate_entrypoint(main_py_path)


def test_validate_entrypoint_different_variable_names():
    """Test validate_entrypoint with different variable names for MCPApp."""
    with tempfile.TemporaryDirectory() as temp_dir:
        main_py_path = Path(temp_dir) / "main.py"

        # Test various variable names
        for var_name in ["app", "my_app", "application", "mcp_app"]:
            main_py_content = f"""from mcp_agent_cloud import MCPApp

{var_name} = MCPApp(name="test-app")
"""
            main_py_path.write_text(main_py_content)

            # Should not raise any exceptions
            validate_entrypoint(main_py_path)


def test_wrangler_deploy_file_copying(complex_project_structure):
    """Test that wrangler_deploy correctly copies project to temp directory and processes files."""
    temp_project_dir = None

    def check_files_during_subprocess(*args, **kwargs):
        nonlocal temp_project_dir
        # Capture the temp directory path from the cwd argument
        temp_project_dir = Path(kwargs["cwd"])

        # During subprocess execution, .mcpac.py files should exist in temp directory
        assert (temp_project_dir / "README.md.mcpac.py").exists()
        assert (temp_project_dir / "config.json.mcpac.py").exists()
        assert (temp_project_dir / "data.txt.mcpac.py").exists()
        assert (temp_project_dir / "requirements.txt.mcpac.py").exists()
        assert (temp_project_dir / "nested/nested_config.yaml.mcpac.py").exists()
        assert (temp_project_dir / "nested/nested_data.csv.mcpac.py").exists()
        assert (temp_project_dir / "nested/deep/deep_file.txt.mcpac.py").exists()

        # Check that Python files were NOT renamed
        assert (temp_project_dir / "main.py").exists()
        assert (temp_project_dir / "nested/nested_script.py").exists()
        assert not (temp_project_dir / "nested/nested_script.py.mcpac.py").exists()

        # Check that excluded directories were not copied
        assert not (temp_project_dir / "logs").exists()
        assert not (temp_project_dir / ".git").exists()
        assert not (temp_project_dir / ".venv").exists()

        # Check that hidden files were not copied (except .env)
        assert not (temp_project_dir / ".hidden").exists()

        # Check that original files were renamed (not copied)
        assert not (temp_project_dir / "README.md").exists()
        assert not (temp_project_dir / "config.json").exists()

        return MagicMock(returncode=0)

    with patch("subprocess.run", side_effect=check_files_during_subprocess):
        # Run wrangler_deploy
        wrangler_deploy("test-app", "test-api-key", complex_project_structure)

        # Original project files should be unchanged
        assert (complex_project_structure / "README.md").exists()
        assert (complex_project_structure / "config.json").exists()
        assert not (complex_project_structure / "README.md.mcpac.py").exists()


def test_wrangler_deploy_file_content_preservation(complex_project_structure):
    """Test that file content is preserved when copying to temp directory and renaming."""
    original_content = "# Test Project Content"
    (complex_project_structure / "README.md").write_text(original_content)

    def check_content_during_subprocess(*args, **kwargs):
        temp_project_dir = Path(kwargs["cwd"])
        # Check that content is preserved in the .mcpac.py renamed file during subprocess
        mcpac_file = temp_project_dir / "README.md.mcpac.py"
        assert mcpac_file.exists()
        assert mcpac_file.read_text() == original_content
        return MagicMock(returncode=0)

    with patch("subprocess.run", side_effect=check_content_during_subprocess):
        wrangler_deploy("test-app", "test-api-key", complex_project_structure)

        # Original project file should be unchanged
        assert (complex_project_structure / "README.md").exists()
        assert (complex_project_structure / "README.md").read_text() == original_content
        assert not (complex_project_structure / "README.md.mcpac.py").exists()


def test_wrangler_deploy_temp_directory_isolation(complex_project_structure):
    """Test that operations happen in temp directory without affecting original files."""
    original_files = [
        "README.md",
        "config.json",
        "data.txt",
        "requirements.txt",
        "nested/nested_config.yaml",
        "nested/nested_data.csv",
    ]

    def check_files_during_subprocess(*args, **kwargs):
        temp_project_dir = Path(kwargs["cwd"])

        # During subprocess execution, original files should be untouched
        for file_path in original_files:
            original_file = complex_project_structure / file_path
            temp_mcpac_file = temp_project_dir / f"{file_path}.mcpac.py"
            temp_original_file = temp_project_dir / file_path

            # Original project files should still exist and be unchanged
            assert original_file.exists(), f"Original {file_path} should still exist"
            # Temp directory should have .mcpac.py versions
            assert temp_mcpac_file.exists(), f"Temp {file_path}.mcpac.py should exist"
            # Original files in temp should be renamed away
            assert not temp_original_file.exists(), (
                f"Temp {file_path} should be renamed"
            )

        return MagicMock(returncode=0)

    with patch("subprocess.run", side_effect=check_files_during_subprocess):
        wrangler_deploy("test-app", "test-api-key", complex_project_structure)

    # After deployment, original files should be completely unchanged
    for file_path in original_files:
        original_file = complex_project_structure / file_path
        assert original_file.exists(), f"Original {file_path} should be unchanged"


def test_wrangler_deploy_cleanup_on_success(complex_project_structure):
    """Test that original project files are untouched after successful deployment."""
    with patch("subprocess.run") as mock_subprocess:
        mock_subprocess.return_value = MagicMock(returncode=0)

        wrangler_deploy("test-app", "test-api-key", complex_project_structure)

        # Check that no temporary files exist in original project directory
        assert not (complex_project_structure / "README.md.mcpac.py").exists()
        assert not (complex_project_structure / "config.json.mcpac.py").exists()
        assert not (
            complex_project_structure / "nested/nested_config.yaml.mcpac.py"
        ).exists()

        # Check that original files are unchanged
        assert (complex_project_structure / "README.md").exists()
        assert (complex_project_structure / "config.json").exists()
        assert (complex_project_structure / "nested/nested_config.yaml").exists()

        # Check that no wrangler.toml was created in original directory
        assert not (complex_project_structure / "wrangler.toml").exists()


def test_wrangler_deploy_cleanup_on_failure(complex_project_structure):
    """Test that original project files are untouched even when deployment fails."""
    with patch("subprocess.run") as mock_subprocess:
        # Mock failed subprocess call
        mock_subprocess.side_effect = subprocess.CalledProcessError(
            returncode=1, cmd=["wrangler"], stderr="Deployment failed"
        )

        # Should raise exception
        with pytest.raises(subprocess.CalledProcessError):
            wrangler_deploy("test-app", "test-api-key", complex_project_structure)

        # Check that no temporary files exist in original project directory
        assert not (complex_project_structure / "README.md.mcpac.py").exists()
        assert not (complex_project_structure / "config.json.mcpac.py").exists()

        # Check that original files are unchanged
        assert (complex_project_structure / "README.md").exists()
        assert (complex_project_structure / "config.json").exists()

        # Check that no wrangler.toml was created in original directory
        assert not (complex_project_structure / "wrangler.toml").exists()


def test_wrangler_deploy_venv_exclusion(complex_project_structure):
    """Test that .venv directory is excluded from temp directory copy."""
    # Ensure .venv exists
    venv_dir = complex_project_structure / ".venv"
    assert venv_dir.exists()

    # Add some content to .venv
    (venv_dir / "test_file").write_text("venv content")

    def check_venv_during_subprocess(*args, **kwargs):
        temp_project_dir = Path(kwargs["cwd"])
        # During subprocess execution, .venv should not exist in temp directory
        assert not (temp_project_dir / ".venv").exists(), (
            ".venv should not be copied to temp dir"
        )
        # Original .venv should still exist and be untouched
        assert venv_dir.exists(), "Original .venv should still exist"
        return MagicMock(returncode=0)

    with patch("subprocess.run", side_effect=check_venv_during_subprocess):
        wrangler_deploy("test-app", "test-api-key", complex_project_structure)

    # After deployment, original .venv should be unchanged
    assert venv_dir.exists(), ".venv should still exist"
    assert (venv_dir / "test_file").exists(), ".venv content should be preserved"
    assert (venv_dir / "test_file").read_text() == "venv content"


def test_wrangler_deploy_nested_directory_creation(complex_project_structure):
    """Test that nested directory structure is preserved when creating .mcpac.py files in temp directory."""

    def check_nested_files_during_subprocess(*args, **kwargs):
        temp_project_dir = Path(kwargs["cwd"])
        nested_mcpac = temp_project_dir / "nested/nested_config.yaml.mcpac.py"
        deep_mcpac = temp_project_dir / "nested/deep/deep_file.txt.mcpac.py"

        # During subprocess execution, .mcpac.py files should exist in temp nested directories
        assert nested_mcpac.exists(), (
            "Nested .mcpac.py file should exist during subprocess"
        )
        assert deep_mcpac.exists(), (
            "Deep nested .mcpac.py file should exist during subprocess"
        )

        # Check that the nested directory structure is preserved in temp directory
        assert nested_mcpac.parent == temp_project_dir / "nested"
        assert deep_mcpac.parent == temp_project_dir / "nested/deep"

        return MagicMock(returncode=0)

    with patch("subprocess.run", side_effect=check_nested_files_during_subprocess):
        wrangler_deploy("test-app", "test-api-key", complex_project_structure)

        # After cleanup, original files should be unchanged
        assert (complex_project_structure / "nested/nested_config.yaml").exists()
        assert (complex_project_structure / "nested/deep/deep_file.txt").exists()
        # No .mcpac.py files should exist in original directory
        assert not (
            complex_project_structure / "nested/nested_config.yaml.mcpac.py"
        ).exists()
        assert not (
            complex_project_structure / "nested/deep/deep_file.txt.mcpac.py"
        ).exists()


def test_wrangler_deploy_file_permissions_preserved(complex_project_structure):
    """Test that file permissions are preserved when copying files."""
    test_file = complex_project_structure / "executable.sh"
    test_file.write_text("#!/bin/bash\necho 'test'")

    # Make file executable (if on Unix-like system)
    if hasattr(os, "chmod"):
        os.chmod(test_file, 0o755)

    def check_file_permissions_during_subprocess(*args, **kwargs):
        temp_project_dir = Path(kwargs["cwd"])
        # During subprocess execution, file permissions should be preserved
        assert (
            oct((temp_project_dir / "executable.sh.mcpac.py").stat().st_mode)[-3:]
            == "755"
        )
        return MagicMock(returncode=0)

    with patch("subprocess.run", side_effect=check_file_permissions_during_subprocess):
        wrangler_deploy("test-app", "test-api-key", complex_project_structure)


def test_wrangler_deploy_complex_file_extensions():
    """Test handling of files with complex extensions (e.g., .tar.gz, .config.json) in temp directory."""
    with tempfile.TemporaryDirectory() as temp_dir:
        project_path = Path(temp_dir)

        # Create main.py
        (project_path / "main.py").write_text("""
from mcp_agent_cloud import MCPApp
app = MCPApp(name="test-app")
""")

        # Create files with complex extensions
        complex_files = {
            "archive.tar.gz": "archive content",
            "config.json.template": "template content",
            "data.csv.backup": "backup data",
            "script.sh.orig": "original script",
            "file.name.with.multiple.dots.txt": "multi-dot content",
        }

        for filename, content in complex_files.items():
            (project_path / filename).write_text(content)

        def check_complex_extensions_during_subprocess(*args, **kwargs):
            temp_project_dir = Path(kwargs["cwd"])
            # During subprocess, .mcpac.py files should exist in temp directory
            for filename in complex_files.keys():
                mcpac_file = temp_project_dir / f"{filename}.mcpac.py"
                original_temp_file = temp_project_dir / filename
                original_project_file = project_path / filename

                assert mcpac_file.exists(), (
                    f"Temp {filename}.mcpac.py should exist during subprocess"
                )
                # Original should not exist in temp directory (renamed to .mcpac.py)
                assert not original_temp_file.exists(), (
                    f"Temp {filename} should be renamed during subprocess"
                )
                # Original project file should be unchanged
                assert original_project_file.exists(), (
                    f"Original {filename} should be unchanged"
                )

            return MagicMock(returncode=0)

        with patch(
            "subprocess.run", side_effect=check_complex_extensions_during_subprocess
        ):
            wrangler_deploy("test-app", "test-api-key", project_path)

            # After cleanup, original project files should be unchanged
            for filename, expected_content in complex_files.items():
                original_file = project_path / filename
                mcpac_file = project_path / f"{filename}.mcpac.py"

                assert original_file.exists(), (
                    f"Original {filename} should be unchanged"
                )
                assert original_file.read_text() == expected_content, (
                    f"{filename} content should be preserved"
                )
                assert not mcpac_file.exists(), (
                    f"No {filename}.mcpac.py should exist in original directory"
                )


# Requirements.txt processing tests


def test_needs_requirements_modification_no_file():
    """Test _needs_requirements_modification when requirements.txt doesn't exist."""
    with tempfile.TemporaryDirectory() as temp_dir:
        requirements_path = Path(temp_dir) / "requirements.txt"
        assert not _needs_requirements_modification(requirements_path)


def test_needs_requirements_modification_no_relative_imports():
    """Test _needs_requirements_modification with no relative mcp-agent imports."""
    with tempfile.TemporaryDirectory() as temp_dir:
        requirements_path = Path(temp_dir) / "requirements.txt"
        requirements_path.write_text("""requests==2.31.0
numpy==1.24.0
mcp-agent==1.0.0
pandas>=1.0.0""")

        assert not _needs_requirements_modification(requirements_path)


def test_needs_requirements_modification_with_relative_imports():
    """Test _needs_requirements_modification with relative mcp-agent imports."""
    with tempfile.TemporaryDirectory() as temp_dir:
        requirements_path = Path(temp_dir) / "requirements.txt"

        # Test various relative import formats
        test_cases = [
            "mcp-agent @ file://../../",
            "mcp-agent@file://../../",
            "mcp-agent  @  file://../../some/path",
            "mcp-agent @ file:///absolute/path",
        ]

        for relative_import in test_cases:
            requirements_content = f"""requests==2.31.0
{relative_import}
numpy==1.24.0"""
            requirements_path.write_text(requirements_content)
            assert _needs_requirements_modification(requirements_path), (
                f"Should detect relative import: {relative_import}"
            )


def test_needs_requirements_modification_mixed_content():
    """Test _needs_requirements_modification with mixed content."""
    with tempfile.TemporaryDirectory() as temp_dir:
        requirements_path = Path(temp_dir) / "requirements.txt"
        requirements_content = """# This is a requirements file
requests==2.31.0
numpy==1.24.0
mcp-agent @ file://../../
pandas>=1.0.0
# Comment line
fastapi==0.68.0"""
        requirements_path.write_text(requirements_content)

        assert _needs_requirements_modification(requirements_path)


def test_modify_requirements_txt_relative_import():
    """Test _modify_requirements_txt with relative import."""
    with tempfile.TemporaryDirectory() as temp_dir:
        requirements_path = Path(temp_dir) / "requirements.txt"
        original_content = """requests==2.31.0
mcp-agent @ file://../../
numpy==1.24.0"""
        requirements_path.write_text(original_content)

        _modify_requirements_txt(requirements_path)

        modified_content = requirements_path.read_text()
        expected_content = """requests==2.31.0
mcp-agent
numpy==1.24.0"""

        assert modified_content == expected_content


def test_modify_requirements_txt_preserves_formatting():
    """Test _modify_requirements_txt preserves comments and formatting."""
    with tempfile.TemporaryDirectory() as temp_dir:
        requirements_path = Path(temp_dir) / "requirements.txt"
        original_content = """# Project dependencies
requests==2.31.0
# Development version of mcp-agent
mcp-agent @ file://../../

# Data processing
numpy==1.24.0
pandas>=1.0.0
"""
        requirements_path.write_text(original_content)

        _modify_requirements_txt(requirements_path)

        modified_content = requirements_path.read_text()
        expected_content = """# Project dependencies
requests==2.31.0
# Development version of mcp-agent
mcp-agent

# Data processing
numpy==1.24.0
pandas>=1.0.0
"""

        assert modified_content == expected_content


@pytest.fixture
def project_with_relative_mcp_agent():
    """Create a project with requirements.txt containing relative mcp-agent import."""
    with tempfile.TemporaryDirectory() as temp_dir:
        project_path = Path(temp_dir)

        # Create main.py
        main_py_content = """from mcp_agent_cloud import MCPApp

app = MCPApp(name="test-app")
"""
        (project_path / "main.py").write_text(main_py_content)

        # Create requirements.txt with relative mcp-agent import
        requirements_content = """requests==2.31.0
mcp-agent @ file://../../
numpy==1.24.0"""
        (project_path / "requirements.txt").write_text(requirements_content)

        yield project_path


def test_wrangler_deploy_requirements_txt_modification_in_temp_dir(
    project_with_relative_mcp_agent,
):
    """Test that requirements.txt is modified in temp directory while original is untouched."""
    requirements_path = project_with_relative_mcp_agent / "requirements.txt"
    original_content = requirements_path.read_text()

    def check_requirements_during_subprocess(*args, **kwargs):
        temp_project_dir = Path(kwargs["cwd"])
        temp_requirements = temp_project_dir / "requirements.txt"
        temp_deployed_path = temp_project_dir / "requirements.txt.mcpac.py"

        # Temp requirements.txt should be modified
        if temp_requirements.exists():
            modified_content = temp_requirements.read_text()
            assert "mcp-agent @ file://" not in modified_content
            assert "mcp-agent\n" in modified_content

        # .mcpac.py version should exist in temp directory
        assert temp_deployed_path.exists()
        deployed_content = temp_deployed_path.read_text()
        assert "mcp-agent @ file://" not in deployed_content
        assert "mcp-agent\n" in deployed_content

        # Original project requirements.txt should be unchanged
        assert requirements_path.exists(), (
            "Original requirements.txt should be unchanged"
        )
        assert requirements_path.read_text() == original_content

        return MagicMock(returncode=0)

    with patch("subprocess.run", side_effect=check_requirements_during_subprocess):
        wrangler_deploy("test-app", "test-api-key", project_with_relative_mcp_agent)

    # After deployment, original requirements.txt should be unchanged
    final_content = requirements_path.read_text()
    assert final_content == original_content
    assert "mcp-agent @ file://../../" in final_content


def test_wrangler_deploy_requirements_txt_no_modification_needed(
    project_with_requirements,
):
    """Test that requirements.txt without relative imports is copied and renamed normally in temp directory."""
    requirements_path = project_with_requirements / "requirements.txt"
    original_content = requirements_path.read_text()

    def check_requirements_during_subprocess(*args, **kwargs):
        temp_project_dir = Path(kwargs["cwd"])
        temp_mcpac_path = temp_project_dir / "requirements.txt.mcpac.py"
        temp_requirements_path = temp_project_dir / "requirements.txt"

        # In temp directory, requirements.txt should be renamed to .mcpac.py
        assert temp_mcpac_path.exists(), "Temp requirements.txt.mcpac.py should exist"
        assert not temp_requirements_path.exists(), (
            "Temp requirements.txt should be renamed"
        )

        # Content should be preserved in .mcpac.py version
        assert temp_mcpac_path.read_text() == original_content

        # Original project requirements.txt should be unchanged
        assert requirements_path.exists(), (
            "Original requirements.txt should be unchanged"
        )
        assert requirements_path.read_text() == original_content

        return MagicMock(returncode=0)

    with patch("subprocess.run", side_effect=check_requirements_during_subprocess):
        wrangler_deploy("test-app", "test-api-key", project_with_requirements)

    # After deployment, original requirements.txt should be unchanged
    final_content = requirements_path.read_text()
    assert final_content == original_content


def test_wrangler_deploy_no_requirements_txt():
    """Test that deployment works normally when no requirements.txt exists."""
    with tempfile.TemporaryDirectory() as temp_dir:
        project_path = Path(temp_dir)

        # Create main.py only
        (project_path / "main.py").write_text("""
from mcp_agent_cloud import MCPApp
app = MCPApp(name="test-app")
""")

        with patch("subprocess.run") as mock_subprocess:
            mock_subprocess.return_value = MagicMock(returncode=0)

            # Should not raise any exceptions
            wrangler_deploy("test-app", "test-api-key", project_path)

        # No requirements.txt should exist after deployment
        assert not (project_path / "requirements.txt").exists()


def test_wrangler_deploy_secrets_file_exclusion():
    """Test that the live secrets file is excluded from the bundle."""
    with tempfile.TemporaryDirectory() as temp_dir:
        project_path = Path(temp_dir)

        # Create main.py
        (project_path / "main.py").write_text("""
from mcp_agent_cloud import MCPApp
app = MCPApp(name="test-app")
""")

        # Create secrets file
        secrets_content = """
api_key: !developer_secret
db_password: !developer_secret
"""
        secrets_file = project_path / MCP_SECRETS_FILENAME
        secrets_file.write_text(secrets_content)

        # Create secrets example file
        secrets_example_file = project_path / "mcp_agent.secrets.yaml.example"
        secrets_example_file.write_text("""
# Example secrets file
api_key: your_api_key_here
db_password: your_password_here
""")

        # Create other YAML files that should be processed
        config_file = project_path / "config.yaml"
        config_file.write_text("name: test-app")

        mcp_config_file = project_path / "mcp_agent.config.yaml"
        mcp_config_file.write_text("config: value")

        mcp_deployed_secrets_file = project_path / "mcp_agent.deployed.secrets.yaml"
        mcp_deployed_secrets_file.write_text("secret: mcpac_sc_tst")

        def check_secrets_exclusion_during_subprocess(*args, **kwargs):
            temp_project_dir = Path(kwargs["cwd"])

            # Secrets file should NOT exist in temp directory at all
            assert not (temp_project_dir / MCP_SECRETS_FILENAME).exists(), (
                "Secrets file should be excluded from temp directory"
            )
            assert not (
                temp_project_dir / f"{MCP_SECRETS_FILENAME}.mcpac.py"
            ).exists(), "Secrets file should not be processed as .mcpac.py"

            assert (
                temp_project_dir / "mcp_agent.secrets.yaml.example.mcpac.py"
            ).exists()

            # Other YAML files should be processed normally
            assert (temp_project_dir / "config.yaml.mcpac.py").exists(), (
                "Other YAML files should be processed as .mcpac.py"
            )
            assert (temp_project_dir / "mcp_agent.config.yaml.mcpac.py").exists(), (
                "mcp_agent.config.yaml should be processed as .mcpac.py"
            )
            assert (
                temp_project_dir / "mcp_agent.deployed.secrets.yaml.mcpac.py"
            ).exists(), (
                "mcp_agent.deployed.secrets.yaml should be processed as .mcpac.py"
            )
            assert not (temp_project_dir / "config.yaml").exists(), (
                "Other YAML files should be renamed in temp directory"
            )

            # Original files should remain untouched
            assert secrets_file.exists(), (
                "Original secrets file should remain untouched"
            )
            assert config_file.exists(), "Original config file should remain untouched"
            assert secrets_file.read_text() == secrets_content, (
                "Secrets file content should be unchanged"
            )

            return MagicMock(returncode=0)

        with patch(
            "subprocess.run", side_effect=check_secrets_exclusion_during_subprocess
        ):
            wrangler_deploy("test-app", "test-api-key", project_path)

        # After deployment, original files should be unchanged
        assert secrets_file.exists(), "Secrets file should still exist"
        assert secrets_file.read_text() == secrets_content, (
            "Secrets file content should be preserved"
        )
<<<<<<< HEAD
        assert secrets_example_file.exists()
        assert config_file.exists(), "Config file should still exist"

        # No secrets-related mcpac.py files should exist in original directory
        assert not (
            project_path / f"{MCP_SECRETS_FILENAME}.mcpac.py"
        ).exists(), "No secrets .mcpac.py file should exist in original directory"


# Bundle utils tests
def test_should_ignore_by_gitignore():
    """Exercise ignore matching for mixed files and directories.

    Builds a `PathSpec` with file globs and directory suffixes and verifies the
    adapter returns only the names that match those patterns, covering the
    core filtering logic used during bundle copies.
    """

    gitignore_content = """*.log
*.pyc
node_modules/
temp/
build/
"""

    # Create a mock PathSpec directly
    spec = pathspec.PathSpec.from_lines('gitwildmatch', gitignore_content.splitlines())

    project_dir = Path("/fake/project")
    current_path = str(project_dir)
    names = ["test.log", "main.py", "node_modules", "config.yaml", "test.pyc"]

    # Mock Path.is_dir method properly
    original_is_dir = Path.is_dir
    Path.is_dir = lambda self: self.name in ["node_modules", "temp", "build"]

    try:
        ignored = should_ignore_by_gitignore(current_path, names, project_dir, spec)
    finally:
        # Restore original method
        Path.is_dir = original_is_dir

    assert "test.log" in ignored
    assert "test.pyc" in ignored
    assert "node_modules" in ignored
    assert "main.py" not in ignored
    assert "config.yaml" not in ignored


def test_create_pathspec_from_gitignore(tmp_path):
    """`create_pathspec_from_gitignore` should parse patterns into a matcher.

    Writes a temporary ignore file, loads it into a `PathSpec`, and asserts the
    resulting matcher includes and excludes representative paths.
    """

    ignore_path = tmp_path / ".mcpacignore"
    ignore_path.write_text("*.log\nbuild/\n")

    spec = create_pathspec_from_gitignore(ignore_path)

    assert spec is not None
    assert spec.match_file("debug.log")
    assert spec.match_file("build/output.txt")
    assert not spec.match_file("main.py")


def test_create_pathspec_from_gitignore_missing_file(tmp_path):
    """Missing ignore files must return `None`.

    Ensures callers can detect the absence of an ignore file and fall back to
    default behaviour without raising.
    """

    missing_path = tmp_path / ".doesnotexist"
    assert create_pathspec_from_gitignore(missing_path) is None


def test_should_ignore_by_gitignore_without_spec(tmp_path):
    """When no spec is provided the adapter should ignore nothing.

    Verifies the helper returns an empty set so the copy operation only applies
    the hard-coded exclusions.
    """

    project_dir = tmp_path
    (project_dir / "data.txt").write_text("data")

    ignored = should_ignore_by_gitignore(
        str(project_dir), ["data.txt"], project_dir, spec=None
    )

    assert ignored == set()


def test_should_ignore_by_gitignore_matches_directories(tmp_path):
    """Directory patterns like `build/` must match folder names.

    Confirms the helper rewrites directory paths with a trailing slash when
    checking patterns so gitignore-style directory globs are honoured.
    """

    project_dir = tmp_path
    (project_dir / "build").mkdir()
    spec = pathspec.PathSpec.from_lines("gitwildmatch", ["build/"])

    ignored = should_ignore_by_gitignore(
        str(project_dir), ["build"], project_dir, spec
    )

    assert "build" in ignored


def test_should_ignore_by_gitignore_handles_nested_paths(tmp_path):
    """Nested patterns should be evaluated relative to the project root.

    Demonstrates that patterns such as `assets/*.txt` apply to files in a
    subdirectory while sparing siblings that do not match.
    """

    project_dir = tmp_path
    nested = project_dir / "assets"
    nested.mkdir()
    (nested / "notes.txt").write_text("notes")
    (nested / "keep.md").write_text("keep")

    spec = pathspec.PathSpec.from_lines("gitwildmatch", ["assets/*.txt"])

    ignored = should_ignore_by_gitignore(
        str(nested), ["notes.txt", "keep.md"], project_dir, spec
    )

    assert "notes.txt" in ignored
    assert "keep.md" not in ignored


def test_wrangler_deploy_with_ignore_file():
    """Bundling honours explicit ignore file patterns end to end.

    Creates a project containing included and excluded files, supplies a real
    `.mcpacignore`, and checks the temp bundle only contains files that should
    survive, proving the ignore spec is wired into `copytree` correctly.
    """
    with tempfile.TemporaryDirectory() as temp_dir:
        project_path = Path(temp_dir)

        # Create main.py
        (project_path / "main.py").write_text("""
from mcp_agent_cloud import MCPApp
app = MCPApp(name="test-app")
""")

        # Create .mcpacignore
        ignore_content = """*.log
*.tmp
build/
dist/
*.pyc
"""
        (project_path / ".mcpacignore").write_text(ignore_content)

        # Create files that should be ignored
        (project_path / "debug.log").write_text("log content")
        (project_path / "temp.tmp").write_text("temp content")
        (project_path / "cache.pyc").write_text("pyc content")

        build_dir = project_path / "build"
        build_dir.mkdir()
        (build_dir / "output.txt").write_text("build output")

        # Create files that should be included
        (project_path / "config.yaml").write_text("config: value")
        (project_path / "data.txt").write_text("data content")

        def check_gitignore_respected(*args, **kwargs):
            temp_project_dir = Path(kwargs["cwd"])

            # Files matching gitignore should NOT be copied
            assert not (temp_project_dir / "debug.log").exists()
            assert not (temp_project_dir / "temp.tmp").exists()
            assert not (temp_project_dir / "cache.pyc").exists()
            assert not (temp_project_dir / "build").exists()

            # Files not matching gitignore should be copied
            assert (temp_project_dir / "main.py").exists()
            assert (temp_project_dir / "config.yaml.mcpac.py").exists()
            assert (temp_project_dir / "data.txt.mcpac.py").exists()

            return MagicMock(returncode=0)

        with patch("subprocess.run", side_effect=check_gitignore_respected):
            wrangler_deploy("test-app", "test-api-key", project_path, project_path / ".mcpacignore")


def test_wrangler_deploy_warns_when_ignore_file_missing():
    """Missing ignore files should warn but still bundle everything.

    Passes a nonexistent ignore path, asserts `print_warning` reports the issue,
    and that the temporary bundle still includes files that would only be
    skipped by an actual ignore spec.
    """

    with tempfile.TemporaryDirectory() as temp_dir:
        project_path = Path(temp_dir)

        (project_path / "main.py").write_text(
            """
from mcp_agent_cloud import MCPApp

app = MCPApp(name="test-app")
"""
        )
        (project_path / "config.yaml").write_text("name: test-app\n")
        (project_path / "artifact.txt").write_text("artifact\n")

        missing_ignore = project_path / ".customignore"

        def check_missing_ignore_behavior(*args, **kwargs):
            temp_project_dir = Path(kwargs["cwd"])

            # Nothing should be ignored beyond defaults when the file is missing
            assert (temp_project_dir / "artifact.txt.mcpac.py").exists()
            assert (temp_project_dir / "config.yaml.mcpac.py").exists()

            return MagicMock(returncode=0)

        with (
            patch(
                "mcp_agent.cli.cloud.commands.deploy.wrangler_wrapper.print_warning"
            ) as mock_warning,
            patch("subprocess.run", side_effect=check_missing_ignore_behavior),
        ):
            wrangler_deploy(
                "test-app", "test-api-key", project_path, missing_ignore
            )

        mock_warning.assert_called_once()
        warning_message = mock_warning.call_args[0][0]
        assert str(missing_ignore) in warning_message
        assert "not found" in warning_message
=======
        assert config_file.exists(), "Config file should still exist"

        # No secrets-related mcpac.py files should exist in original directory
        assert not (project_path / f"{MCP_SECRETS_FILENAME}.mcpac.py").exists(), (
            "No secrets .mcpac.py file should exist in original directory"
        )
>>>>>>> c2d85ef9
<|MERGE_RESOLUTION|>--- conflicted
+++ resolved
@@ -923,7 +923,7 @@
 
 
 def test_wrangler_deploy_secrets_file_exclusion():
-    """Test that the live secrets file is excluded from the bundle."""
+    """Test that mcp_agent.secrets.yaml is excluded from the bundle and not processed as mcpac.py."""
     with tempfile.TemporaryDirectory() as temp_dir:
         project_path = Path(temp_dir)
 
@@ -1011,14 +1011,13 @@
         assert secrets_file.read_text() == secrets_content, (
             "Secrets file content should be preserved"
         )
-<<<<<<< HEAD
         assert secrets_example_file.exists()
         assert config_file.exists(), "Config file should still exist"
 
         # No secrets-related mcpac.py files should exist in original directory
-        assert not (
-            project_path / f"{MCP_SECRETS_FILENAME}.mcpac.py"
-        ).exists(), "No secrets .mcpac.py file should exist in original directory"
+        assert not (project_path / f"{MCP_SECRETS_FILENAME}.mcpac.py").exists(), (
+            "No secrets .mcpac.py file should exist in original directory"
+        )
 
 
 # Bundle utils tests
@@ -1251,12 +1250,4 @@
         mock_warning.assert_called_once()
         warning_message = mock_warning.call_args[0][0]
         assert str(missing_ignore) in warning_message
-        assert "not found" in warning_message
-=======
-        assert config_file.exists(), "Config file should still exist"
-
-        # No secrets-related mcpac.py files should exist in original directory
-        assert not (project_path / f"{MCP_SECRETS_FILENAME}.mcpac.py").exists(), (
-            "No secrets .mcpac.py file should exist in original directory"
-        )
->>>>>>> c2d85ef9
+        assert "not found" in warning_message