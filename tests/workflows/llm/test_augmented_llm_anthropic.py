--- conflicted
+++ resolved
@@ -627,10 +627,9 @@
         messages = final_call_args.payload["messages"]
 
         # Check for the presence of the final answer request message
-        assert self.check_final_iteration_prompt_in_messages(messages), (
-            "No message requesting to stop using tools was found"
-<<<<<<< HEAD
-        )
+        assert self.check_final_iteration_prompt_in_messages(
+            messages
+        ), "No message requesting to stop using tools was found"
 
     # Test 17: Generate with String Input
     @pytest.mark.asyncio
@@ -809,7 +808,4 @@
         # Assertions
         assert isinstance(result, TestResponseModel)
         assert result.name == "MixedTypes"
-        assert result.value == 123
-=======
-        )
->>>>>>> 4b664a05
+        assert result.value == 123