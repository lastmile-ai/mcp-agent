# Evaluator-Optimizer Workflow Example

This example demonstrates a sophisticated job cover letter refinement system that leverages the evaluator-optimizer pattern. The system generates a draft cover letter based on job description, company information, and candidate details. An evaluator agent then reviews the letter, provides a quality rating, and offers actionable feedback. This iterative cycle continues until the letter meets a predefined quality standard of "excellent".

## What's New in This Branch

- **Tool-based Architecture**: The workflow is now exposed as an MCP tool (`cover_letter_writer_tool`) that can be deployed and accessed remotely
- **Input Parameters**: The tool accepts three parameters:
  - `job_posting`: The job description and requirements
  - `candidate_details`: The candidate's background and qualifications
  - `company_information`: Company details (can be a URL for the agent to fetch)
- **Model Update**: Default model updated from `gpt-4o` to `gpt-4.1` for enhanced performance
- **Cloud Deployment Ready**: Full support for deployment to MCP Agent Cloud

To make things interesting, we specify the company information as a URL, expecting the agent to fetch it using the MCP 'fetch' server, and then using that information to generate the cover letter.

![Evaluator-optimizer workflow (Image credit: Anthropic)](https://www.anthropic.com/_next/image?url=https%3A%2F%2Fwww-cdn.anthropic.com%2Fimages%2F4zrzovbb%2Fwebsite%2F14f51e6406ccb29e695da48b17017e899a6119c7-2401x1000.png&w=3840&q=75)

---

```plaintext
┌───────────┐      ┌────────────┐
│ Optimizer │─────▶│  Evaluator │──────────────▶
│ Agent     │◀─────│  Agent     │ if(excellent)
└─────┬─────┘      └────────────┘  then out
      │
      ▼
┌────────────┐
│ Fetch      │
│ MCP Server │
└────────────┘
```

## `1` App set up

First, clone the repo and navigate to the workflow evaluator optimizer example:

```bash
git clone https://github.com/lastmile-ai/mcp-agent.git
cd mcp-agent/examples/workflows/workflow_evaluator_optimizer
```

Install `uv` (if you don’t have it):

```bash
pip install uv
```

Sync `mcp-agent` project dependencies:

```bash
uv sync
```

Install requirements specific to this example:

```bash
uv pip install -r requirements.txt
```

## `2` Set up environment variables

Copy and configure your secrets and env variables:

```bash
cp mcp_agent.secrets.yaml.example mcp_agent.secrets.yaml
```

Then open `mcp_agent.secrets.yaml` and add your API key for your preferred LLM provider. **Note: You only need to configure ONE API key** - either OpenAI or Anthropic, depending on which provider you want to use.

## (Optional) Configure tracing

In `mcp_agent.config.yaml`, you can set `otel` to `enabled` to enable OpenTelemetry tracing for the workflow.
You can [run Jaeger locally](https://www.jaegertracing.io/docs/2.5/getting-started/) to view the traces in the Jaeger UI.

## `3` Run locally

Run your MCP Agent app:

```bash
uv run main.py
```

## `4` [Beta] Deploy to the Cloud

Deploy your cover letter writer agent to MCP Agent Cloud for remote access and integration.

### Prerequisites

- MCP Agent Cloud account
- API keys configured in `mcp_agent.secrets.yaml`

### Deployment Steps

#### `a.` Log in to [MCP Agent Cloud](https://docs.mcp-agent.com/cloud/overview)

```bash
uv run mcp-agent login
```

#### `b.` Deploy your agent with a single command

```bash
uv run mcp-agent deploy cover-letter-writer
```

<<<<<<< HEAD
=======
During deployment, you can select how you would like your secrets managed.

>>>>>>> 78dd3a02
#### `c.` Connect to your deployed agent as an MCP server

Once deployed, you can connect to your agent through various MCP clients:

##### Claude Desktop Integration

Configure Claude Desktop to access your agent by updating `~/.claude-desktop/config.json`:

```json
{
  "cover-letter-writer": {
    "command": "/path/to/npx",
    "args": [
      "mcp-remote",
      "https://[your-agent-server-id].deployments.mcp-agent.com/sse",
      "--header",
      "Authorization: Bearer ${BEARER_TOKEN}"
    ],
    "env": {
      "BEARER_TOKEN": "your-mcp-agent-cloud-api-token"
    }
  }
}
```

##### MCP Inspector

Use MCP Inspector to explore and test your agent:

```bash
npx @modelcontextprotocol/inspector
```

Configure the following settings in MCP Inspector:

| Setting            | Value                                                          |
| ------------------ | -------------------------------------------------------------- |
| **Transport Type** | SSE                                                            |
| **SSE URL**        | `https://[your-agent-server-id].deployments.mcp-agent.com/sse` |
| **Header Name**    | Authorization                                                  |
| **Bearer Token**   | your-mcp-agent-cloud-api-token                                 |

> [!TIP]
> Increase the request timeout in the Configuration settings since LLM calls may take longer than simple API calls.

##### Available Tools

Once connected to your deployed agent, you'll have access to:

**MCP Agent Cloud Default Tools:**

- `workflow-list`: List available workflows
- `workflow-run-list`: List execution runs of your agent
- `workflow-run`: Create a new workflow run
- `workflows-get_status`: Check agent run status
- `workflows-resume`: Resume a paused run
- `workflows-cancel`: Cancel a running workflow

**Your Agent's Tool:**

- `cover_letter_writer_tool`: Generate optimized cover letters with parameters:
  - `job_posting`: Job description and requirements
  - `candidate_details`: Candidate background and qualifications
  - `company_information`: Company details or URL to fetch

##### Monitoring Your Agent

After triggering a run, you'll receive a workflow metadata object:

```json
{
  "workflow_id": "cover-letter-writer-uuid",
  "run_id": "uuid",
  "execution_id": "uuid"
}
```

Monitor logs in real-time:

```bash
uv run mcp-agent cloud logger tail "cover-letter-writer" -f
```

Check run status using `workflows-get_status` to see the generated cover letter:

```json
{
  "result": {
    "id": "run-uuid",
    "name": "cover_letter_writer_tool",
    "status": "completed",
    "result": "{'kind': 'workflow_result', 'value': '[Your optimized cover letter]'}",
    "completed": true
  }
}
```<|MERGE_RESOLUTION|>--- conflicted
+++ resolved
@@ -104,11 +104,8 @@
 uv run mcp-agent deploy cover-letter-writer
 ```
 
-<<<<<<< HEAD
-=======
 During deployment, you can select how you would like your secrets managed.
 
->>>>>>> 78dd3a02
 #### `c.` Connect to your deployed agent as an MCP server
 
 Once deployed, you can connect to your agent through various MCP clients:
