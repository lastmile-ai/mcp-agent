# 🌐 Browser Console Agent Example

A command-line application that lets you interact with websites using natural language through the Model Context Protocol (MCP) with the use of the [Puppeteer MCP server](https://github.com/modelcontextprotocol/servers/tree/main/src/puppeteer).

https://github.com/user-attachments/assets/195af0e7-1bd1-42bf-b77a-15ca28d36f1f

- **Natural Language Control**: Navigate and interact with websites using conversational commands
- **Continuous Browser Session**: Keep the same browser context across multiple queries
- **Real-time Website Analysis**: Extract information, analyze content, and take screenshots
- **Interactive Console Interface**: Simple terminal-based interface for browsing the web

```plaintext
┌─────────┐      ┌───────────┐      ┌──────────────┐
│ Console │─────▶│  Browser  │─────▶│  Puppeteer   │
└─────────┘      │  Agent    │      │  MCP Server  │
                 └───────────┘      └──────────────┘
```

## `1` App set up

First, clone the repo and navigate to the browser agent example:

```bash
git clone https://github.com/lastmile-ai/mcp-agent.git
cd mcp-agent/examples/usecases/mcp_browser_agent
```

Install the UV tool (if you don’t have it) to manage dependencies:

```bash
pip install uv

# inside the example:
uv pip install .
```

<<<<<<< HEAD
1. Install using `uv`:

   ```bash
   uv pip install .
   ```

2. Make sure Node.js and npm are installed:

   ```bash
   node --version
   npm --version
   ```
=======
Make sure Node.js and npm are installed:

```bash
node --version
npm --version
```
>>>>>>> e7de88f9

## `2` Set up environment variables

Copy and configure your secrets and env variables:

<<<<<<< HEAD
1. Run the console app:

   ```bash
   uv run console_agent.py [URL]
   ```

   If no URL is provided, it defaults to the Wikipedia page for large language models.
=======
```bash
cp mcp_agent.secrets.yaml.example mcp_agent.secrets.yaml
```
>>>>>>> e7de88f9

Then open `mcp_agent.secrets.yaml` and add your api key for your preferred LLM.

## `3` Run locally

Run your MCP Agent app:

```bash
uv run console_agent.py [URL]
```

### Example Commands

- "Summarize the content on this page"
- "Click on the 'Documentation' link"
- "Fill out the contact form with this information..."
- "Find all links on this page"
- "Navigate to the pricing page"
- "Extract the main headings from this article"
- "Take a screenshot of the current page"
  <<<<<<< HEAD

## How It Works

The Browser Console Agent uses:

- **MCP Agent**: Agent framework for Model Context Protocol servers
- **Puppeteer Server**: Provides browser automation capabilities
- **OpenAI**: Powers natural language understanding and generation

The app maintains a continuous browser session, allowing you to:

1. Browse websites with natural language commands
2. Maintain cookies and session state between queries
3. Navigate through websites as if you were using them directly

## Troubleshooting

- Make sure Node.js and npm are properly installed
- Check that your OpenAI API key is correctly configured in `mcp_agent.secrets.yaml`
- # If you encounter issues with the Puppeteer server, ensure you have a compatible browser installed
  > > > > > > > main<|MERGE_RESOLUTION|>--- conflicted
+++ resolved
@@ -34,45 +34,20 @@
 uv pip install .
 ```
 
-<<<<<<< HEAD
-1. Install using `uv`:
-
-   ```bash
-   uv pip install .
-   ```
-
-2. Make sure Node.js and npm are installed:
-
-   ```bash
-   node --version
-   npm --version
-   ```
-=======
 Make sure Node.js and npm are installed:
 
 ```bash
 node --version
 npm --version
 ```
->>>>>>> e7de88f9
 
 ## `2` Set up environment variables
 
 Copy and configure your secrets and env variables:
 
-<<<<<<< HEAD
-1. Run the console app:
-
-   ```bash
-   uv run console_agent.py [URL]
-   ```
-
-   If no URL is provided, it defaults to the Wikipedia page for large language models.
-=======
 ```bash
 cp mcp_agent.secrets.yaml.example mcp_agent.secrets.yaml
 ```
->>>>>>> e7de88f9
 
 Then open `mcp_agent.secrets.yaml` and add your api key for your preferred LLM.
 
