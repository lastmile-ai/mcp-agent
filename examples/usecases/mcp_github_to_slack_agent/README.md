--- conflicted
+++ resolved
@@ -75,11 +75,8 @@
 uv run mcp-agent login
 ```
 
-<<<<<<< HEAD
-=======
 During deployment, you can select how you would like your secrets managed.
 
->>>>>>> 78dd3a02
 #### `b.` Deploy your agent with a single command
 
 ```bash
