--- conflicted
+++ resolved
@@ -119,11 +119,7 @@
     - Fact Checker: Verifies the factual consistency within the story.
     - Style Enforcer: Analyzes the story for adherence to style guidelines.
     - Grader: Compiles the feedback from the other agents into a structured report.
-<<<<<<< HEAD
-    
-=======
-
->>>>>>> 157867e0
+
     Args:
         story: The student's short story to grade
         app_ctx: Optional MCPApp context for accessing app resources and logging
@@ -131,11 +127,7 @@
     # Use the context's app if available for proper logging with upstream_session
     _app = app_ctx.app if app_ctx else app
     # Ensure the app's logger is bound to the current context with upstream_session
-<<<<<<< HEAD
-    if _app._logger and hasattr(_app._logger, '_bound_context'):
-=======
     if _app._logger and hasattr(_app._logger, "_bound_context"):
->>>>>>> 157867e0
         _app._logger._bound_context = app_ctx
     logger = _app.logger
     logger.info(f"grade_story: Received input: {story}")
@@ -196,11 +188,6 @@
 async def grade_story_async(story: str, app_ctx: Optional[AppContext] = None) -> str:
     """
     Async variant of grade_story that starts a workflow run and returns IDs.
-<<<<<<< HEAD
-    
-=======
-
->>>>>>> 157867e0
     Args:
         story: The student's short story to grade
         app_ctx: Optional MCPApp context for accessing app resources and logging
@@ -209,11 +196,7 @@
     # Use the context's app if available for proper logging with upstream_session
     _app = app_ctx.app if app_ctx else app
     # Ensure the app's logger is bound to the current context with upstream_session
-<<<<<<< HEAD
-    if _app._logger and hasattr(_app._logger, '_bound_context'):
-=======
     if _app._logger and hasattr(_app._logger, "_bound_context"):
->>>>>>> 157867e0
         _app._logger._bound_context = app_ctx
     logger = _app.logger
     logger.info(f"grade_story_async: Received input: {story}")
