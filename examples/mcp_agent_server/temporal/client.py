import asyncio
import json
import time
from mcp.types import CallToolResult
from mcp_agent.app import MCPApp
from mcp_agent.config import MCPServerSettings
from mcp_agent.executor.workflow import WorkflowExecution
from mcp_agent.mcp.gen_client import gen_client

<<<<<<< HEAD
from datetime import timedelta
from anyio.streams.memory import MemoryObjectReceiveStream, MemoryObjectSendStream
from mcp import ClientSession
from mcp.types import LoggingMessageNotificationParams
from mcp_agent.mcp.mcp_agent_client_session import MCPAgentClientSession
=======
try:
    from exceptiongroup import ExceptionGroup as _ExceptionGroup  # Python 3.10 backport
except Exception:  # pragma: no cover
    _ExceptionGroup = None  # type: ignore
try:
    from anyio import BrokenResourceError as _BrokenResourceError
except Exception:  # pragma: no cover
    _BrokenResourceError = None  # type: ignore
>>>>>>> 157867e0


async def main():
    # Create MCPApp to get the server registry
    app = MCPApp(name="workflow_mcp_client")
    async with app.run() as client_app:
        logger = client_app.logger
        context = client_app.context

        # Connect to the workflow server
        logger.info("Connecting to workflow server...")

        # Override the server configuration to point to our local script
        context.server_registry.registry["basic_agent_server"] = MCPServerSettings(
            name="basic_agent_server",
            description="Local workflow server running the basic agent example",
            transport="sse",
            url="http://0.0.0.0:8000/sse",
        )

        # Connect to the workflow server
<<<<<<< HEAD
        # Define a logging callback to receive server-side log notifications
        async def on_server_log(params: LoggingMessageNotificationParams) -> None:
            # Pretty-print server logs locally for demonstration
            level = params.level.upper()
            name = params.logger or "server"
            # params.data can be any JSON-serializable data
            print(f"[SERVER LOG] [{level}] [{name}] {params.data}")

        # Provide a client session factory that installs our logging callback
        def make_session(
            read_stream: MemoryObjectReceiveStream,
            write_stream: MemoryObjectSendStream,
            read_timeout_seconds: timedelta | None,
        ) -> ClientSession:
            return MCPAgentClientSession(
                read_stream=read_stream,
                write_stream=write_stream,
                read_timeout_seconds=read_timeout_seconds,
                logging_callback=on_server_log,
            )

        # Connect to the workflow server
        async with gen_client(
            "basic_agent_server",
            context.server_registry,
            client_session_factory=make_session,
        ) as server:
            # Call the BasicAgentWorkflow
            run_result = await server.call_tool(
                "workflows-BasicAgentWorkflow-run",
                arguments={
                    "run_parameters": {
                        "input": "Print the first 2 paragraphs of https://modelcontextprotocol.io/introduction"
                    }
                },
            )

            execution = WorkflowExecution(**json.loads(run_result.content[0].text))
            run_id = execution.run_id
            logger.info(
                f"Started BasicAgentWorkflow-run. workflow ID={execution.workflow_id}, run ID={run_id}"
            )

            # Wait for the workflow to complete
            while True:
                get_status_result = await server.call_tool(
                    "workflows-BasicAgentWorkflow-get_status",
                    arguments={"run_id": run_id},
=======
        try:
            async with gen_client(
                "basic_agent_server", context.server_registry
            ) as server:
                # Call the BasicAgentWorkflow
                run_result = await server.call_tool(
                    "workflows-BasicAgentWorkflow-run",
                    arguments={
                        "run_parameters": {
                            "input": "Print the first 2 paragraphs of https://modelcontextprotocol.io/introduction"
                        }
                    },
>>>>>>> 157867e0
                )

                execution = WorkflowExecution(**json.loads(run_result.content[0].text))
                run_id = execution.run_id
                logger.info(
                    f"Started BasicAgentWorkflow-run. workflow ID={execution.workflow_id}, run ID={run_id}"
                )

                # Wait for the workflow to complete
                while True:
                    get_status_result = await server.call_tool(
                        "workflows-BasicAgentWorkflow-get_status",
                        arguments={"run_id": run_id},
                    )

                    workflow_status = _tool_result_to_json(get_status_result)
                    if workflow_status is None:
                        logger.error(
                            f"Failed to parse workflow status response: {get_status_result}"
                        )
                        break

                    logger.info(
                        f"Workflow run {run_id} status:",
                        data=workflow_status,
                    )

                    if not workflow_status.get("status"):
                        logger.error(
                            f"Workflow run {run_id} status is empty. get_status_result:",
                            data=get_status_result,
                        )
                        break

                    if workflow_status.get("status") == "completed":
                        logger.info(
                            f"Workflow run {run_id} completed successfully! Result:",
                            data=workflow_status.get("result"),
                        )

                        break
                    elif workflow_status.get("status") == "error":
                        logger.error(
                            f"Workflow run {run_id} failed with error:",
                            data=workflow_status,
                        )
                        break
                    elif workflow_status.get("status") == "running":
                        logger.info(
                            f"Workflow run {run_id} is still running...",
                        )
                    elif workflow_status.get("status") == "cancelled":
                        logger.error(
                            f"Workflow run {run_id} was cancelled.",
                            data=workflow_status,
                        )
                        break
                    else:
                        logger.error(
                            f"Unknown workflow status: {workflow_status.get('status')}",
                            data=workflow_status,
                        )
                        break

                    await asyncio.sleep(5)

                    # TODO: UNCOMMENT ME to try out cancellation:
                    # await server.call_tool(
                    #     "workflows-cancel",
                    #     arguments={"workflow_id": "BasicAgentWorkflow", "run_id": run_id},
                    # )

                print(run_result)

                # Call the sync tool 'finder_tool' (no run/status loop)
                try:
                    finder_result = await server.call_tool(
                        "finder_tool",
                        arguments={
                            "request": "Summarize the Model Context Protocol introduction from https://modelcontextprotocol.io/introduction."
                        },
                    )
                    finder_payload = _tool_result_to_json(finder_result) or (
                        (
                            finder_result.structuredContent.get("result")
                            if getattr(finder_result, "structuredContent", None)
                            else None
                        )
                        or (
                            finder_result.content[0].text
                            if getattr(finder_result, "content", None)
                            else None
                        )
                    )
                    logger.info("finder_tool result:", data=finder_payload)
                except Exception as e:
                    logger.error("finder_tool call failed", data=str(e))
        except Exception as e:
            # Tolerate benign shutdown races from SSE client (BrokenResourceError within ExceptionGroup)
            if _ExceptionGroup is not None and isinstance(e, _ExceptionGroup):
                subs = getattr(e, "exceptions", []) or []
                if (
                    _BrokenResourceError is not None
                    and subs
                    and all(isinstance(se, _BrokenResourceError) for se in subs)
                ):
                    logger.debug("Ignored BrokenResourceError from SSE shutdown")
                else:
                    raise
            elif _BrokenResourceError is not None and isinstance(
                e, _BrokenResourceError
            ):
                logger.debug("Ignored BrokenResourceError from SSE shutdown")
            elif "BrokenResourceError" in str(e):
                logger.debug(
                    "Ignored BrokenResourceError from SSE shutdown (string match)"
                )
            else:
                raise


def _tool_result_to_json(tool_result: CallToolResult):
    if tool_result.content and len(tool_result.content) > 0:
        text = tool_result.content[0].text
        try:
            # Try to parse the response as JSON if it's a string
            import json

            return json.loads(text)
        except (json.JSONDecodeError, TypeError):
            # If it's not valid JSON, just use the text
            return None


if __name__ == "__main__":
    start = time.time()
    asyncio.run(main())
    end = time.time()
    t = end - start

    print(f"Total run time: {t:.2f}s")<|MERGE_RESOLUTION|>--- conflicted
+++ resolved
@@ -1,19 +1,15 @@
-import asyncio
 import json
-import time
-from mcp.types import CallToolResult
 from mcp_agent.app import MCPApp
 from mcp_agent.config import MCPServerSettings
 from mcp_agent.executor.workflow import WorkflowExecution
 from mcp_agent.mcp.gen_client import gen_client
 
-<<<<<<< HEAD
 from datetime import timedelta
 from anyio.streams.memory import MemoryObjectReceiveStream, MemoryObjectSendStream
 from mcp import ClientSession
 from mcp.types import LoggingMessageNotificationParams
 from mcp_agent.mcp.mcp_agent_client_session import MCPAgentClientSession
-=======
+
 try:
     from exceptiongroup import ExceptionGroup as _ExceptionGroup  # Python 3.10 backport
 except Exception:  # pragma: no cover
@@ -22,7 +18,6 @@
     from anyio import BrokenResourceError as _BrokenResourceError
 except Exception:  # pragma: no cover
     _BrokenResourceError = None  # type: ignore
->>>>>>> 157867e0
 
 
 async def main():
@@ -33,70 +28,44 @@
         context = client_app.context
 
         # Connect to the workflow server
-        logger.info("Connecting to workflow server...")
-
-        # Override the server configuration to point to our local script
-        context.server_registry.registry["basic_agent_server"] = MCPServerSettings(
-            name="basic_agent_server",
-            description="Local workflow server running the basic agent example",
-            transport="sse",
-            url="http://0.0.0.0:8000/sse",
-        )
-
-        # Connect to the workflow server
-<<<<<<< HEAD
-        # Define a logging callback to receive server-side log notifications
-        async def on_server_log(params: LoggingMessageNotificationParams) -> None:
-            # Pretty-print server logs locally for demonstration
-            level = params.level.upper()
-            name = params.logger or "server"
-            # params.data can be any JSON-serializable data
-            print(f"[SERVER LOG] [{level}] [{name}] {params.data}")
-
-        # Provide a client session factory that installs our logging callback
-        def make_session(
-            read_stream: MemoryObjectReceiveStream,
-            write_stream: MemoryObjectSendStream,
-            read_timeout_seconds: timedelta | None,
-        ) -> ClientSession:
-            return MCPAgentClientSession(
-                read_stream=read_stream,
-                write_stream=write_stream,
-                read_timeout_seconds=read_timeout_seconds,
-                logging_callback=on_server_log,
+        try:
+            logger.info("Connecting to workflow server...")
+
+            # Override the server configuration to point to our local script
+            context.server_registry.registry["basic_agent_server"] = MCPServerSettings(
+                name="basic_agent_server",
+                description="Local workflow server running the basic agent example",
+                transport="sse",
+                url="http://0.0.0.0:8000/sse",
             )
 
-        # Connect to the workflow server
-        async with gen_client(
-            "basic_agent_server",
-            context.server_registry,
-            client_session_factory=make_session,
-        ) as server:
-            # Call the BasicAgentWorkflow
-            run_result = await server.call_tool(
-                "workflows-BasicAgentWorkflow-run",
-                arguments={
-                    "run_parameters": {
-                        "input": "Print the first 2 paragraphs of https://modelcontextprotocol.io/introduction"
-                    }
-                },
-            )
-
-            execution = WorkflowExecution(**json.loads(run_result.content[0].text))
-            run_id = execution.run_id
-            logger.info(
-                f"Started BasicAgentWorkflow-run. workflow ID={execution.workflow_id}, run ID={run_id}"
-            )
-
-            # Wait for the workflow to complete
-            while True:
-                get_status_result = await server.call_tool(
-                    "workflows-BasicAgentWorkflow-get_status",
-                    arguments={"run_id": run_id},
-=======
-        try:
+            # Connect to the workflow server
+            # Define a logging callback to receive server-side log notifications
+            async def on_server_log(params: LoggingMessageNotificationParams) -> None:
+                # Pretty-print server logs locally for demonstration
+                level = params.level.upper()
+                name = params.logger or "server"
+                # params.data can be any JSON-serializable data
+                print(f"[SERVER LOG] [{level}] [{name}] {params.data}")
+
+            # Provide a client session factory that installs our logging callback
+            def make_session(
+                read_stream: MemoryObjectReceiveStream,
+                write_stream: MemoryObjectSendStream,
+                read_timeout_seconds: timedelta | None,
+            ) -> ClientSession:
+                return MCPAgentClientSession(
+                    read_stream=read_stream,
+                    write_stream=write_stream,
+                    read_timeout_seconds=read_timeout_seconds,
+                    logging_callback=on_server_log,
+                )
+
+            # Connect to the workflow server
             async with gen_client(
-                "basic_agent_server", context.server_registry
+                "basic_agent_server",
+                context.server_registry,
+                client_session_factory=make_session,
             ) as server:
                 # Call the BasicAgentWorkflow
                 run_result = await server.call_tool(
@@ -106,7 +75,6 @@
                             "input": "Print the first 2 paragraphs of https://modelcontextprotocol.io/introduction"
                         }
                     },
->>>>>>> 157867e0
                 )
 
                 execution = WorkflowExecution(**json.loads(run_result.content[0].text))
@@ -122,88 +90,103 @@
                         arguments={"run_id": run_id},
                     )
 
-                    workflow_status = _tool_result_to_json(get_status_result)
-                    if workflow_status is None:
-                        logger.error(
-                            f"Failed to parse workflow status response: {get_status_result}"
-                        )
-                        break
-
+                    execution = WorkflowExecution(
+                        **json.loads(run_result.content[0].text)
+                    )
+                    run_id = execution.run_id
                     logger.info(
-                        f"Workflow run {run_id} status:",
-                        data=workflow_status,
+                        f"Started BasicAgentWorkflow-run. workflow ID={execution.workflow_id}, run ID={run_id}"
                     )
 
-                    if not workflow_status.get("status"):
-                        logger.error(
-                            f"Workflow run {run_id} status is empty. get_status_result:",
-                            data=get_status_result,
-                        )
-                        break
-
-                    if workflow_status.get("status") == "completed":
+                    # Wait for the workflow to complete
+                    while True:
+                        get_status_result = await server.call_tool(
+                            "workflows-BasicAgentWorkflow-get_status",
+                            arguments={"run_id": run_id},
+                        )
+
+                        workflow_status = _tool_result_to_json(get_status_result)
+                        if workflow_status is None:
+                            logger.error(
+                                f"Failed to parse workflow status response: {get_status_result}"
+                            )
+                            break
+
                         logger.info(
-                            f"Workflow run {run_id} completed successfully! Result:",
-                            data=workflow_status.get("result"),
-                        )
-
-                        break
-                    elif workflow_status.get("status") == "error":
-                        logger.error(
-                            f"Workflow run {run_id} failed with error:",
+                            f"Workflow run {run_id} status:",
                             data=workflow_status,
                         )
-                        break
-                    elif workflow_status.get("status") == "running":
-                        logger.info(
-                            f"Workflow run {run_id} is still running...",
-                        )
-                    elif workflow_status.get("status") == "cancelled":
-                        logger.error(
-                            f"Workflow run {run_id} was cancelled.",
-                            data=workflow_status,
-                        )
-                        break
-                    else:
-                        logger.error(
-                            f"Unknown workflow status: {workflow_status.get('status')}",
-                            data=workflow_status,
-                        )
-                        break
-
-                    await asyncio.sleep(5)
-
-                    # TODO: UNCOMMENT ME to try out cancellation:
-                    # await server.call_tool(
-                    #     "workflows-cancel",
-                    #     arguments={"workflow_id": "BasicAgentWorkflow", "run_id": run_id},
-                    # )
-
-                print(run_result)
-
-                # Call the sync tool 'finder_tool' (no run/status loop)
-                try:
-                    finder_result = await server.call_tool(
-                        "finder_tool",
-                        arguments={
-                            "request": "Summarize the Model Context Protocol introduction from https://modelcontextprotocol.io/introduction."
-                        },
-                    )
-                    finder_payload = _tool_result_to_json(finder_result) or (
-                        (
-                            finder_result.structuredContent.get("result")
-                            if getattr(finder_result, "structuredContent", None)
-                            else None
-                        )
-                        or (
-                            finder_result.content[0].text
-                            if getattr(finder_result, "content", None)
-                            else None
-                        )
-                    )
-                    logger.info("finder_tool result:", data=finder_payload)
-                except Exception as e:
-                    logger.error("finder_tool call failed", data=str(e))
+
+                        if not workflow_status.get("status"):
+                            logger.error(
+                                f"Workflow run {run_id} status is empty. get_status_result:",
+                                data=get_status_result,
+                            )
+                            break
+
+                        if workflow_status.get("status") == "completed":
+                            logger.info(
+                                f"Workflow run {run_id} completed successfully! Result:",
+                                data=workflow_status.get("result"),
+                            )
+
+                            break
+                        elif workflow_status.get("status") == "error":
+                            logger.error(
+                                f"Workflow run {run_id} failed with error:",
+                                data=workflow_status,
+                            )
+                            break
+                        elif workflow_status.get("status") == "running":
+                            logger.info(
+                                f"Workflow run {run_id} is still running...",
+                            )
+                        elif workflow_status.get("status") == "cancelled":
+                            logger.error(
+                                f"Workflow run {run_id} was cancelled.",
+                                data=workflow_status,
+                            )
+                            break
+                        else:
+                            logger.error(
+                                f"Unknown workflow status: {workflow_status.get('status')}",
+                                data=workflow_status,
+                            )
+                            break
+
+                        await asyncio.sleep(5)
+
+                        # TODO: UNCOMMENT ME to try out cancellation:
+                        # await server.call_tool(
+                        #     "workflows-cancel",
+                        #     arguments={"workflow_id": "BasicAgentWorkflow", "run_id": run_id},
+                        # )
+
+                    print(run_result)
+
+                    # Call the sync tool 'finder_tool' (no run/status loop)
+                    try:
+                        finder_result = await server.call_tool(
+                            "finder_tool",
+                            arguments={
+                                "request": "Summarize the Model Context Protocol introduction from https://modelcontextprotocol.io/introduction."
+                            },
+                        )
+                        finder_payload = _tool_result_to_json(finder_result) or (
+                            (
+                                finder_result.structuredContent.get("result")
+                                if getattr(finder_result, "structuredContent", None)
+                                else None
+                            )
+                            or (
+                                finder_result.content[0].text
+                                if getattr(finder_result, "content", None)
+                                else None
+                            )
+                        )
+                        logger.info("finder_tool result:", data=finder_payload)
+                    except Exception as e:
+                        logger.error("finder_tool call failed", data=str(e))
         except Exception as e:
             # Tolerate benign shutdown races from SSE client (BrokenResourceError within ExceptionGroup)
             if _ExceptionGroup is not None and isinstance(e, _ExceptionGroup):
