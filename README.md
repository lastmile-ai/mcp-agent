--- conflicted
+++ resolved
@@ -42,9 +42,6 @@
 
 We welcome all kinds of [contributions](/CONTRIBUTING.md), feedback and your help in improving this project.
 
-<<<<<<< HEAD
-**NEW**: Ready to deploy? Publish your agents as managed MCP servers—see the [Deploy to Cloud guide](https://docs.mcp-agent.com/get-started/cloud).
-=======
 <a id="minimal-example"></a>
 **Minimal example**
 
@@ -125,7 +122,7 @@
       <p><b>Beta:</b> Deploy agents yourself, or use <b>mcp-c</b> for a managed agent runtime. All apps are deployed as MCP servers.</p>
       <p>
         <a href="https://www.youtube.com/watch?v=0C4VY-3IVNU">Demo ↗</a> |
-        <a href="https://docs.mcp-agent.com/get-started/deploy-to-cloud">Cloud Quickstart ↗</a> | 
+        <a href="https://docs.mcp-agent.com/get-started/cloud">Cloud Quickstart ↗</a> | 
         <a href="https://docs.mcp-agent.com/cloud/overview">Docs ↗</a>
       </p>
     </td>
@@ -169,7 +166,6 @@
 - [Examples](#examples)
 - [FAQ](#faqs)
 - [Community & contributions](#contributing)
->>>>>>> e985d1db
 
 ## Get Started
 
@@ -978,7 +974,8 @@
 
 ### How do I deploy to Cloud?
 
-Run `uvx mcp-agent deploy <app-name>` after logging in with `uvx mcp-agent login`. The CLI packages your project, provisions secrets, and exposes an MCP endpoint backed by a durable Temporal runtime. See the [Cloud quickstart](https://docs.mcp-agent.com/get-started/deploy-to-cloud) for step-by-step screenshots and CLI output.
+Run `uvx mcp-agent deploy <app-name>` after logging in with `uvx mcp-agent login`. The CLI packages your project, provisions secrets, and exposes an MCP endpoint backed by a durable Temporal runtime. See the [Cloud quickstart](https://docs.mcp-agent.com/get-started/
+  cloud) for step-by-step screenshots and CLI output.
 
 ### Where is the API reference?
 
